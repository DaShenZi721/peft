# Copyright 2023-present the HuggingFace Inc. team.
#
# Licensed under the Apache License, Version 2.0 (the "License");
# you may not use this file except in compliance with the License.
# You may obtain a copy of the License at
#
#     http://www.apache.org/licenses/LICENSE-2.0
#
# Unless required by applicable law or agreed to in writing, software
# distributed under the License is distributed on an "AS IS" BASIS,
# WITHOUT WARRANTIES OR CONDITIONS OF ANY KIND, either express or implied.
# See the License for the specific language governing permissions and
# limitations under the License.

from __future__ import annotations

import collections
import inspect
import os
import warnings
from contextlib import contextmanager
from copy import deepcopy
from dataclasses import dataclass
from typing import Any, Literal, Optional, Union

import packaging.version
import torch
import transformers
from accelerate import dispatch_model, infer_auto_device_map
from accelerate.hooks import AlignDevicesHook, add_hook_to_module, remove_hook_from_submodules
from accelerate.utils import get_balanced_memory, named_module_tensors
from huggingface_hub import HfFileSystem, ModelCard, ModelCardData, hf_hub_download
from safetensors import safe_open
from safetensors.torch import save_file as safe_save_file
from torch.nn import BCEWithLogitsLoss, CrossEntropyLoss, MSELoss
from transformers import PreTrainedModel
from transformers.modeling_outputs import QuestionAnsweringModelOutput, SequenceClassifierOutput, TokenClassifierOutput
from transformers.utils import PushToHubMixin

from . import __version__
from .config import PeftConfig
from .tuners import (
    AdaLoraModel,
    AdaptionPromptModel,
    BOFTModel,
    HRAModel,
    IA3Model,
    LNTuningModel,
    LoHaModel,
    LoKrModel,
    LoraModel,
    MultitaskPromptEmbedding,
    OFTModel,
    PolyModel,
    PrefixEncoder,
    PromptEmbedding,
    PromptEncoder,
    VeraModel,
    XLoraConfig,
    XLoraModel,
)
from .tuners.tuners_utils import BaseTuner, BaseTunerLayer
from .utils import (
    SAFETENSORS_WEIGHTS_NAME,
    TRANSFORMERS_MODELS_TO_PREFIX_TUNING_POSTPROCESS_MAPPING,
    WEIGHTS_NAME,
    PeftType,
    TaskType,
    _get_batch_size,
    _prepare_prompt_learning_config,
    _set_adapter,
    _set_trainable,
    get_peft_model_state_dict,
    id_tensor_storage,
    infer_device,
    load_peft_weights,
    set_peft_model_state_dict,
    shift_tokens_right,
)


PEFT_TYPE_TO_MODEL_MAPPING = {
    PeftType.LORA: LoraModel,
    PeftType.LOHA: LoHaModel,
    PeftType.LOKR: LoKrModel,
    PeftType.PROMPT_TUNING: PromptEmbedding,
    PeftType.P_TUNING: PromptEncoder,
    PeftType.PREFIX_TUNING: PrefixEncoder,
    PeftType.ADALORA: AdaLoraModel,
    PeftType.BOFT: BOFTModel,
    PeftType.ADAPTION_PROMPT: AdaptionPromptModel,
    PeftType.IA3: IA3Model,
    PeftType.OFT: OFTModel,
    PeftType.POLY: PolyModel,
    PeftType.LN_TUNING: LNTuningModel,
    PeftType.VERA: VeraModel,
<<<<<<< HEAD
    PeftType.HRA: HRAModel,
=======
    PeftType.XLORA: XLoraModel,
>>>>>>> 58afb34e
}


class PeftModel(PushToHubMixin, torch.nn.Module):
    """
    Base model encompassing various Peft methods.

    Args:
        model ([`~transformers.PreTrainedModel`]): The base transformer model used for Peft.
        peft_config ([`PeftConfig`]): The configuration of the Peft model.
        adapter_name (`str`,  *optional*): The name of the adapter, defaults to `"default"`.
        autocast_adapter_dtype (`bool`, *optional*):
            Whether to autocast the adapter dtype. Defaults to `True`. Right now, this will only cast adapter weights
            using float16 and bfloat16 to float32, as this is typically required for stable training, and only affect
            select PEFT tuners.

    **Attributes**:
        - **base_model** ([`torch.nn.Module`]) -- The base transformer model used for Peft.
        - **peft_config** ([`PeftConfig`]) -- The configuration of the Peft model.
        - **modules_to_save** (`list` of `str`) -- The list of sub-module names to save when
            saving the model.
        - **prompt_encoder** ([`PromptEncoder`]) -- The prompt encoder used for Peft if
            using [`PromptLearningConfig`].
        - **prompt_tokens** (`torch.Tensor`) -- The virtual prompt tokens used for Peft if
            using [`PromptLearningConfig`].
        - **transformer_backbone_name** (`str`) -- The name of the transformer
            backbone in the base model if using [`PromptLearningConfig`].
        - **word_embeddings** (`torch.nn.Embedding`) -- The word embeddings of the transformer backbone
            in the base model if using [`PromptLearningConfig`].
    """

    def __init__(
        self,
        model: PreTrainedModel,
        peft_config: PeftConfig,
        adapter_name: str = "default",
        autocast_adapter_dtype: bool = True,
    ) -> None:
        super().__init__()
        self.modules_to_save = None
        self.active_adapter = adapter_name
        self.peft_type = peft_config.peft_type
        # These args are special PEFT arguments that users can pass. They need to be removed before passing them to
        # forward.
        self.special_peft_forward_args = {"adapter_names"}

        self._is_prompt_learning = peft_config.is_prompt_learning
        if self._is_prompt_learning:
            self._peft_config = {adapter_name: peft_config}
            self.base_model = model
            self.add_adapter(adapter_name, peft_config)
        else:
            self._peft_config = None
            cls = PEFT_TYPE_TO_MODEL_MAPPING[peft_config.peft_type]
            self.base_model = cls(model, {adapter_name: peft_config}, adapter_name)
            self.set_additional_trainable_modules(peft_config, adapter_name)

        if hasattr(self.base_model, "_cast_adapter_dtype"):
            self.base_model._cast_adapter_dtype(
                adapter_name=adapter_name, autocast_adapter_dtype=autocast_adapter_dtype
            )

        if getattr(model, "is_gradient_checkpointing", True):
            model = self._prepare_model_for_gradient_checkpointing(model)

        # the `pretraining_tp` is set for some models to simulate Tensor Parallelism during inference to avoid
        # numerical differences, https://github.com/pytorch/pytorch/issues/76232 - to avoid any unexpected
        # behavior we disable that in this line.
        if hasattr(self.base_model, "config") and hasattr(self.base_model.config, "pretraining_tp"):
            self.base_model.config.pretraining_tp = 1

    @property
    def peft_config(self) -> dict[str, PeftConfig]:
        if self._is_prompt_learning:
            return self._peft_config
        return self.base_model.peft_config

    @property
    def active_adapters(self) -> list[str]:
        try:
            adapters = self.base_model.active_adapters
        except AttributeError:
            adapters = self.active_adapter
            if isinstance(adapters, str):
                adapters = [adapters]
        return adapters

    @peft_config.setter
    def peft_config(self, value: dict[str, PeftConfig]):
        if self._is_prompt_learning:
            self._peft_config = value
        else:
            self.base_model.peft_config = value

    def save_pretrained(
        self,
        save_directory: str,
        safe_serialization: bool = True,
        selected_adapters: Optional[list[str]] = None,
        save_embedding_layers: Union[str, bool] = "auto",
        is_main_process: bool = True,
        convert_pissa_to_lora: Optional[str] = None,
        path_initial_model_for_weight_conversion: Optional[str] = None,
        **kwargs: Any,
    ) -> None:
        r"""
        This function saves the adapter model and the adapter configuration files to a directory, so that it can be
        reloaded using the [`PeftModel.from_pretrained`] class method, and also used by the [`PeftModel.push_to_hub`]
        method.

        Args:
            save_directory (`str`):
                Directory where the adapter model and configuration files will be saved (will be created if it does not
                exist).
            safe_serialization (`bool`, *optional*):
                Whether to save the adapter files in safetensors format, defaults to `True`.
            selected_adapters (`List[str]`,  *optional*):
                A list of adapters to be saved. If `None`, will default to all adapters.
            save_embedding_layers (`Union[bool, str]`, *optional*, defaults to `"auto"`):
                If `True`, save the embedding layers in addition to adapter weights. If `auto`, checks the common
                embedding layers `peft.utils.other.EMBEDDING_LAYER_NAMES` in config's `target_modules` when available.
                and automatically sets the boolean flag. This only works for 🤗 transformers models.
            is_main_process (`bool`, *optional*):
                Whether the process calling this is the main process or not. Will default to `True`. Will not save the
                checkpoint if not on the main process, which is important for multi device setups (e.g. DDP).
            convert_pissa_to_lora (`str, *optional*`):
                Deprecated. Use `path_initial_model_for_weight_conversion` instead.
            path_initial_model_for_weight_conversion (`str, *optional*`):
                The path to the initialized adapter, which is obtained after initializing the model with PiSSA or OLoRA
                and before performing any training. When `path_initial_model_for_weight_conversion` is not None, the
                difference in adapter before and after fine-tuning is calculated. This difference can be represented as
                the parameters of a standard LoRA adapter. Using this converted adapter does not require changes to the
                base model, thus conveniently allowing the use of multiple PiSSA or OLoRA adapters with LoRA adapters,
                and the activation or deactivation of any adapters.
            kwargs (additional keyword arguments, *optional*):
                Additional keyword arguments passed along to the `push_to_hub` method.
        """
        if os.path.isfile(save_directory):
            raise ValueError(f"Provided path ({save_directory}) should be a directory, not a file")

        if selected_adapters is None:
            selected_adapters = list(self.peft_config.keys())
        else:
            if any(
                selected_adapter_name not in list(self.peft_config.keys())
                for selected_adapter_name in selected_adapters
            ):
                raise ValueError(
                    f"You passed an invalid `selected_adapters` arguments, current supported adapter names are"
                    f" {list(self.peft_config.keys())} - got {selected_adapters}."
                )
        # TODO: remove deprecated parameter in PEFT v0.14.0
        if convert_pissa_to_lora is not None:
            warnings.warn(
                "`convert_pissa_to_lora` is deprecated and will be removed in a future version. "
                "Use `path_initial_model_for_weight_conversion` instead."
            )
            path_initial_model_for_weight_conversion = convert_pissa_to_lora

        def save_mutated_as_lora(peft_config, path_initial_model_for_weight_conversion, output_state_dict, kwargs):
            if not any(
                str(peft_config.init_lora_weights).lower().startswith(prefix) for prefix in ["pissa", "olora", "true"]
            ):
                warnings.warn(
                    "`path_initial_model_for_weight_conversion` only works for converting a PiSSA or OLoRA adapter to a LoRA adapter"
                )
            initial_adapter = os.path.basename(path_initial_model_for_weight_conversion)
            self.load_adapter(
                os.path.dirname(path_initial_model_for_weight_conversion),
                subfolder=initial_adapter,
                adapter_name=initial_adapter,
            )
            if any(
                str(self.peft_config[initial_adapter].init_lora_weights).lower().startswith(prefix)
                for prefix in ["pissa", "olora"]
            ):
                raise ValueError(
                    "The `init_lora_weights` parameter of the initial adapter should be set to `True`. "
                    "Otherwise, `self.load_adapter` will subtract the decomposed values again based on the residual model."
                )
            output_state_dict = self.base_model.subtract_mutated_init(output_state_dict, initial_adapter, kwargs)
            self.delete_adapter(adapter_name)
            return output_state_dict

        if is_main_process:
            os.makedirs(save_directory, exist_ok=True)
            self.create_or_update_model_card(save_directory)

        for adapter_name in selected_adapters:
            peft_config = self.peft_config[adapter_name]
            # save only the trainable weights
            output_state_dict = get_peft_model_state_dict(
                self,
                state_dict=kwargs.get("state_dict", None),
                adapter_name=adapter_name,
                save_embedding_layers=save_embedding_layers,
            )
            output_dir = os.path.join(save_directory, adapter_name) if adapter_name != "default" else save_directory
            os.makedirs(output_dir, exist_ok=True)

            if is_main_process and safe_serialization:
                # Section copied from: https://github.com/huggingface/transformers/blob/main/src/transformers/modeling_utils.py#L2111-L2134
                # Safetensors does not allow tensor aliasing.
                # We're going to remove aliases before saving
                ptrs = collections.defaultdict(list)
                for name, tensor in output_state_dict.items():
                    # Sometimes in the state_dict we have non-tensor objects.
                    # e.g. in bitsandbytes we have some `str` objects in the state_dict
                    if isinstance(tensor, torch.Tensor):
                        ptrs[id_tensor_storage(tensor)].append(name)
                    else:
                        # In the non-tensor case, fall back to the pointer of the object itself
                        ptrs[id(tensor)].append(name)

                # These are all the pointers of shared tensors.
                shared_ptrs = {ptr: names for ptr, names in ptrs.items() if len(names) > 1}

                for _, names in shared_ptrs.items():
                    # Here we just clone the shared tensors to avoid tensor aliasing which is
                    # not supported in safetensors.
                    for shared_tensor_name in names[1:]:
                        output_state_dict[shared_tensor_name] = output_state_dict[shared_tensor_name].clone()
                if path_initial_model_for_weight_conversion is not None:
                    peft_config.init_lora_weights = True
                    peft_config.save_pretrained(path_initial_model_for_weight_conversion)
                    output_state_dict = save_mutated_as_lora(
                        peft_config, path_initial_model_for_weight_conversion, output_state_dict, kwargs
                    )
                safe_save_file(
                    output_state_dict,
                    os.path.join(output_dir, SAFETENSORS_WEIGHTS_NAME),
                    metadata={"format": "pt"},
                )
            elif is_main_process:
                if path_initial_model_for_weight_conversion is not None:
                    peft_config.init_lora_weights = True
                    peft_config.save_pretrained(path_initial_model_for_weight_conversion)
                    output_state_dict = save_mutated_as_lora(
                        peft_config, path_initial_model_for_weight_conversion, output_state_dict, kwargs
                    )
                torch.save(output_state_dict, os.path.join(output_dir, WEIGHTS_NAME))

            # save the config and change the inference mode to `True`
            if peft_config.base_model_name_or_path is None:
                peft_config.base_model_name_or_path = (
                    self.base_model.__dict__.get("name_or_path", None)
                    if peft_config.is_prompt_learning
                    else self.base_model.model.__dict__.get("name_or_path", None)
                )
            inference_mode = peft_config.inference_mode
            peft_config.inference_mode = True

            if peft_config.task_type is None:
                # deal with auto mapping
                base_model_class = self._get_base_model_class(
                    is_prompt_tuning=peft_config.is_prompt_learning,
                )
                parent_library = base_model_class.__module__

                auto_mapping_dict = {
                    "base_model_class": base_model_class.__name__,
                    "parent_library": parent_library,
                }
            else:
                auto_mapping_dict = None

            if is_main_process:
                if path_initial_model_for_weight_conversion is not None:
                    peft_config.init_lora_weights = True
                    peft_config.r *= 2
                    peft_config.lora_alpha *= 2
                peft_config.save_pretrained(output_dir, auto_mapping_dict=auto_mapping_dict)
            peft_config.inference_mode = inference_mode

    @classmethod
    def from_pretrained(
        cls,
        model: torch.nn.Module,
        model_id: Union[str, os.PathLike],
        adapter_name: str = "default",
        is_trainable: bool = False,
        config: Optional[PeftConfig] = None,
        autocast_adapter_dtype: bool = True,
        ephemeral_gpu_offload: bool = False,
        **kwargs: Any,
    ) -> PeftModel:
        r"""
        Instantiate a PEFT model from a pretrained model and loaded PEFT weights.

        Note that the passed `model` may be modified inplace.

        Args:
            model ([`torch.nn.Module`]):
                The model to be adapted. For 🤗 Transformers models, the model should be initialized with the
                [`~transformers.PreTrainedModel.from_pretrained`].
            model_id (`str` or `os.PathLike`):
                The name of the PEFT configuration to use. Can be either:
                    - A string, the `model id` of a PEFT configuration hosted inside a model repo on the Hugging Face
                      Hub.
                    - A path to a directory containing a PEFT configuration file saved using the `save_pretrained`
                      method (`./my_peft_config_directory/`).
            adapter_name (`str`, *optional*, defaults to `"default"`):
                The name of the adapter to be loaded. This is useful for loading multiple adapters.
            is_trainable (`bool`, *optional*, defaults to `False`):
                Whether the adapter should be trainable or not. If `False`, the adapter will be frozen and can only be
                used for inference.
            config ([`~peft.PeftConfig`], *optional*):
                The configuration object to use instead of an automatically loaded configuration. This configuration
                object is mutually exclusive with `model_id` and `kwargs`. This is useful when configuration is already
                loaded before calling `from_pretrained`.
            autocast_adapter_dtype (`bool`, *optional*):
                Whether to autocast the adapter dtype. Defaults to `True`. Only relevant for specific adapter types.
            ephemeral_gpu_offload (`bool`, *optional*):
                Whether to use ephemeral GPU offloading for partially loaded modules. Defaults to `False`. This is
                useful when parts of the model and/or components (such as adapters) are kept in CPU memory until they
                are needed. Rather than perform expensive operations on small data, the data is transferred to the GPU
                on-demand, the operation(s) performed, and the results moved back to CPU memory. This brings a slight
                momentary VRAM overhead but gives orders of magnitude speedup in certain cases.
            torch_device (`str`, *optional*, defaults to None):
                The device to load the adapter on. If `None`, the device will be inferred.
            kwargs: (`optional`):
                Additional keyword arguments passed along to the specific PEFT configuration class.
        """
        from .mapping import MODEL_TYPE_TO_PEFT_MODEL_MAPPING, PEFT_TYPE_TO_CONFIG_MAPPING

        # load the config
        if config is None:
            config = PEFT_TYPE_TO_CONFIG_MAPPING[
                PeftConfig._get_peft_type(
                    model_id,
                    subfolder=kwargs.get("subfolder", None),
                    revision=kwargs.get("revision", None),
                    cache_dir=kwargs.get("cache_dir", None),
                    use_auth_token=kwargs.get("use_auth_token", None),
                    token=kwargs.get("token", None),
                )
            ].from_pretrained(model_id, **kwargs)
        elif isinstance(config, PeftConfig):
            config.inference_mode = not is_trainable
        else:
            raise ValueError(f"The input config must be a PeftConfig, got {config.__class__}")

        # Runtime configuration, if supported
        if hasattr(config, "runtime_config"):
            config.runtime_config.ephemeral_gpu_offload = ephemeral_gpu_offload
        else:
            if ephemeral_gpu_offload:
                warnings.warn("Ephemeral GPU offloading is not supported for this model. Ignoring.")

        if hasattr(model, "hf_device_map"):
            weight_map = dict(named_module_tensors(model, recurse=True))

            # recreate the offload_index for disk-offloaded modules: we need to know the location in storage of each weight
            # before the offload hook is removed from the model
            disk_modules = set()
            index = None
            for name, module in model.named_modules():
                if hasattr(module, "_hf_hook") and hasattr(module._hf_hook, "original_devices"):
                    if hasattr(module._hf_hook.weights_map, "dataset"):
                        index = module._hf_hook.weights_map.dataset.index
                    for key in module._hf_hook.original_devices.keys():
                        if module._hf_hook.original_devices[key] == torch.device("meta"):
                            disk_modules.add(str(name) + "." + str(key))

            if disk_modules and not kwargs.get("use_safetensors", True):
                raise ValueError("Disk offloading currently only supported for safetensors")

            if index:
                offload_index = {
                    p: {
                        "safetensors_file": index[p]["safetensors_file"],
                        "weight_name": p,
                        "dtype": str(weight_map[p].dtype).replace("torch.", ""),
                    }
                    for p in weight_map.keys()
                    if p in disk_modules
                }
                kwargs["offload_index"] = offload_index

        if (getattr(model, "hf_device_map", None) is not None) and len(
            set(model.hf_device_map.values()).intersection({"cpu", "disk"})
        ) > 0:
            remove_hook_from_submodules(model)

        if config.is_prompt_learning and is_trainable:
            raise ValueError("Cannot set a prompt learning adapter to trainable when loading pretrained adapter.")
        else:
            config.inference_mode = not is_trainable
        if isinstance(getattr(model, "base_model", None), XLoraModel):
            if not isinstance(config, XLoraConfig):
                raise TypeError(f"Expected 'XLoraConfig', got '{type(config)}' instead.")
            if "adapters" in kwargs:
                config.adapters = kwargs["adapters"]
            else:
                # If the path is on HF hub, then we get the adapter names to create a subfolders list which tells
                # `load_adapter` where the adapters are.
                if not os.path.exists(model_id):
                    s = HfFileSystem()

                    # The names of the adapters which must be in folders
                    adapter_names = [
                        file["name"][len(model_id) + 1 :] for file in s.ls(model_id) if file["type"] == "directory"
                    ]
                    # Prepare a dict of adapter paths, which really just point to the hf id; we will use the subfolders
                    adapter_paths = {}
                    for adapter_name in adapter_names:
                        adapter_paths[adapter_name] = os.path.join(model_id, model_id)
                    config.adapters = adapter_paths
                    config._subfolders = adapter_names
                else:
                    if "adapters" not in kwargs:
                        raise ValueError("If model_id is a local path, then `adapters` must be passed in kwargs.")

        if config.task_type not in MODEL_TYPE_TO_PEFT_MODEL_MAPPING.keys():
            model = cls(model, config, adapter_name, autocast_adapter_dtype=autocast_adapter_dtype)
        else:
            model = MODEL_TYPE_TO_PEFT_MODEL_MAPPING[config.task_type](
                model, config, adapter_name, autocast_adapter_dtype=autocast_adapter_dtype
            )

        model.load_adapter(
            model_id, adapter_name, is_trainable=is_trainable, autocast_adapter_dtype=autocast_adapter_dtype, **kwargs
        )

        return model

    def _setup_prompt_encoder(self, adapter_name: str):
        config = self.peft_config[adapter_name]
        if not hasattr(self, "prompt_encoder"):
            self.prompt_encoder = torch.nn.ModuleDict({})
            self.prompt_tokens = {}
        transformer_backbone = None
        for name, module in self.base_model.named_children():
            for param in module.parameters():
                param.requires_grad = False
            if isinstance(module, PreTrainedModel):
                # Make sure to freeze Tranformers model
                if transformer_backbone is None:
                    transformer_backbone = module
                    self.transformer_backbone_name = name
        if transformer_backbone is None:
            transformer_backbone = self.base_model

        if config.num_transformer_submodules is None:
            config.num_transformer_submodules = 2 if config.task_type == TaskType.SEQ_2_SEQ_LM else 1

        for named_param, value in list(transformer_backbone.named_parameters()):
            # for ZeRO-3, the tensor is sharded across accelerators and deepspeed modifies it to a tensor with shape [0]
            # the actual unsharded shape is stored in "ds_shape" attribute
            # special handling is needed in case the model is initialized in deepspeed.zero.Init() context or HfDeepSpeedConfig
            # has been called before
            # For reference refer to issue: https://github.com/huggingface/peft/issues/996
            deepspeed_distributed_tensor_shape = getattr(value, "ds_shape", None)

            if value.shape[0] == self.base_model.config.vocab_size or (
                deepspeed_distributed_tensor_shape is not None
                and deepspeed_distributed_tensor_shape[0] == self.base_model.config.vocab_size
            ):
                self.word_embeddings = transformer_backbone.get_submodule(named_param.replace(".weight", ""))
                break

        if config.peft_type == PeftType.PROMPT_TUNING:
            prompt_encoder = PromptEmbedding(config, self.word_embeddings)
        elif config.peft_type == PeftType.MULTITASK_PROMPT_TUNING:
            prompt_encoder = MultitaskPromptEmbedding(config, self.word_embeddings)
        elif config.peft_type == PeftType.P_TUNING:
            prompt_encoder = PromptEncoder(config)
        elif config.peft_type == PeftType.PREFIX_TUNING:
            prompt_encoder = PrefixEncoder(config)
        else:
            raise ValueError("Not supported")

        prompt_encoder = prompt_encoder.to(self.device)
        self.prompt_encoder.update(torch.nn.ModuleDict({adapter_name: prompt_encoder}))
        self.prompt_tokens[adapter_name] = torch.arange(
            config.num_virtual_tokens * config.num_transformer_submodules
        ).long()

    def _prepare_model_for_gradient_checkpointing(self, model: PreTrainedModel):
        r"""
        Prepares the model for gradient checkpointing if necessary
        """
        if not (
            getattr(model, "is_loaded_in_8bit", False)
            or getattr(model, "is_loaded_in_4bit", False)
            or getattr(model, "is_quantized", False)
        ):
            if hasattr(model, "enable_input_require_grads"):
                model.enable_input_require_grads()
            elif hasattr(model, "get_input_embeddings"):

                def make_inputs_require_grad(module, input, output):
                    output.requires_grad_(True)

                model.get_input_embeddings().register_forward_hook(make_inputs_require_grad)
        return model

    def get_prompt_embedding_to_save(self, adapter_name: str) -> torch.Tensor:
        """
        Returns the prompt embedding to save when saving the model. Only applicable when using a prompt learning
        method.
        """
        prompt_encoder = self.prompt_encoder[adapter_name]
        prompt_tokens = (
            self.prompt_tokens[adapter_name].unsqueeze(0).expand(1, -1).to(prompt_encoder.embedding.weight.device)
        )
        if self.peft_config[adapter_name].peft_type == PeftType.PREFIX_TUNING:
            prompt_tokens = prompt_tokens[:, : self.peft_config[adapter_name].num_virtual_tokens]

        if self.peft_config[adapter_name].peft_type == PeftType.MULTITASK_PROMPT_TUNING:
            prompt_embeddings = super(MultitaskPromptEmbedding, prompt_encoder).forward(prompt_tokens)
        else:
            prompt_embeddings = prompt_encoder(prompt_tokens)

        return prompt_embeddings[0].detach().cpu()

    def get_prompt(self, batch_size: int, task_ids: Optional[torch.Tensor] = None) -> torch.Tensor:
        """
        Returns the virtual prompts to use for Peft. Only applicable when using a prompt learning method.
        """
        peft_config = self.active_peft_config
        prompt_encoder = self.prompt_encoder[self.active_adapter]
        prompt_tokens = (
            self.prompt_tokens[self.active_adapter]
            .unsqueeze(0)
            .expand(batch_size, -1)
            .to(prompt_encoder.embedding.weight.device)
        )
        if peft_config.peft_type == PeftType.PREFIX_TUNING:
            prompt_tokens = prompt_tokens[:, : peft_config.num_virtual_tokens]
            if peft_config.inference_mode:
                past_key_values = prompt_encoder.embedding.weight.repeat(batch_size, 1, 1)
            else:
                past_key_values = prompt_encoder(prompt_tokens)
            if self.base_model_torch_dtype is not None:
                past_key_values = past_key_values.to(self.base_model_torch_dtype)
            past_key_values = past_key_values.view(
                batch_size,
                peft_config.num_virtual_tokens,
                peft_config.num_layers * 2,
                peft_config.num_attention_heads,
                peft_config.token_dim // peft_config.num_attention_heads,
            )
            if peft_config.num_transformer_submodules == 2:
                past_key_values = torch.cat([past_key_values, past_key_values], dim=2)
            past_key_values = past_key_values.permute([2, 0, 3, 1, 4]).split(
                peft_config.num_transformer_submodules * 2
            )
            if TRANSFORMERS_MODELS_TO_PREFIX_TUNING_POSTPROCESS_MAPPING.get(self.config.model_type, None) is not None:
                post_process_fn = TRANSFORMERS_MODELS_TO_PREFIX_TUNING_POSTPROCESS_MAPPING[self.config.model_type]
                past_key_values = post_process_fn(past_key_values)
            return past_key_values
        else:
            if peft_config.peft_type == PeftType.MULTITASK_PROMPT_TUNING:
                prompts = prompt_encoder(prompt_tokens, task_ids)
            else:
                if peft_config.inference_mode:
                    prompts = prompt_encoder.embedding.weight.repeat(batch_size, 1, 1)
                else:
                    prompts = prompt_encoder(prompt_tokens)
            return prompts

    def get_nb_trainable_parameters(self) -> tuple[int, int]:
        r"""
        Returns the number of trainable parameters and the number of all parameters in the model.
        """
        trainable_params = 0
        all_param = 0
        for _, param in self.named_parameters():
            num_params = param.numel()
            # if using DS Zero 3 and the weights are initialized empty
            if num_params == 0 and hasattr(param, "ds_numel"):
                num_params = param.ds_numel

            # Due to the design of 4bit linear layers from bitsandbytes
            # one needs to multiply the number of parameters by 2 to get
            # the correct number of parameters
            if param.__class__.__name__ == "Params4bit":
                if hasattr(param, "element_size"):
                    num_bytes = param.element_size()
                elif not hasattr(param, "quant_storage"):
                    num_bytes = 1
                else:
                    num_bytes = param.quant_storage.itemsize
                num_params = num_params * 2 * num_bytes

            all_param += num_params
            if param.requires_grad:
                trainable_params += num_params

        return trainable_params, all_param

    def print_trainable_parameters(self) -> None:
        """
        Prints the number of trainable parameters in the model.

        Note: print_trainable_parameters() uses get_nb_trainable_parameters() which is different from
        num_parameters(only_trainable=True) from huggingface/transformers. get_nb_trainable_parameters() returns
        (trainable parameters, all parameters) of the Peft Model which includes modified backbone transformer model.
        For techniques like LoRA, the backbone transformer model is modified in place with LoRA modules. However, for
        prompt tuning, the backbone transformer model is unmodified. num_parameters(only_trainable=True) returns number
        of trainable parameters of the backbone transformer model which can be different.
        """
        trainable_params, all_param = self.get_nb_trainable_parameters()

        print(
            f"trainable params: {trainable_params:,d} || all params: {all_param:,d} || trainable%: {100 * trainable_params / all_param:.4f}"
        )

    def __getattr__(self, name: str):
        """Forward missing attributes to the wrapped module."""
        try:
            return super().__getattr__(name)  # defer to nn.Module's logic
        except AttributeError:
            if name == "base_model":  # see #1892: prevent infinite recursion if class is not initialized
                raise
            return getattr(self.base_model, name)

    @contextmanager
    def _enable_peft_forward_hooks(self, *args, **kwargs):
        # If the base model has a method called _enable_peft_forward_hooks, it is invoked as a context. Otherwise, this
        # runs without any changes
        if hasattr(self.base_model, "_enable_peft_forward_hooks"):
            with self.base_model._enable_peft_forward_hooks(*args, **kwargs):
                yield
            return
        else:
            # nothing to enable
            yield
            return

    def forward(self, *args: Any, **kwargs: Any):
        """
        Forward pass of the model.
        """
        with self._enable_peft_forward_hooks(*args, **kwargs):
            kwargs = {k: v for k, v in kwargs.items() if k not in self.special_peft_forward_args}
            return self.get_base_model()(*args, **kwargs)

    def generate(self, *args, **kwargs):
        with self._enable_peft_forward_hooks(*args, **kwargs):
            kwargs = {k: v for k, v in kwargs.items() if k not in self.special_peft_forward_args}
            return self.get_base_model().generate(*args, **kwargs)

    def _get_base_model_class(self, is_prompt_tuning=False):
        """
        Returns the base model class.
        """
        if not is_prompt_tuning:
            return self.base_model.model.__class__
        return self.base_model.__class__

    @contextmanager
    def disable_adapter(self):
        """
        Context manager that disables the adapter module. Use this to run inference on the base model.

        Example:

        ```py
        >>> with model.disable_adapter():
        ...     model(inputs)
        ```
        """
        if self.peft_config[self.active_adapter].is_prompt_learning:
            try:
                # TODO: consider replacing this patching of methods with a more robust mechanism: setting a flag and
                # letting the underlying methods deal with it, same as how LoRA does it.
                old_forward = self.forward
                self.forward = self.base_model.forward
                old_prepare_inputs_for_generation = self.prepare_inputs_for_generation
                self.prepare_inputs_for_generation = self.base_model.prepare_inputs_for_generation
                yield
            finally:
                self.forward = old_forward
                self.prepare_inputs_for_generation = old_prepare_inputs_for_generation

        elif self.peft_config[self.active_adapter].is_adaption_prompt:
            try:
                self.base_model.disable_adapter_layers()
                yield
            finally:
                self.base_model.enable_adapter_layers()

        else:  # LoRA, LoHa, etc.
            model_status = self.get_model_status()
            if model_status.enabled == "irregular":
                warnings.warn(
                    "The model contains some adapter layers that are enabled and others that are disabled. "
                    "This is most likely unintentional. After exiting the disable_adapter context, all adapters "
                    "will be enabled"
                )
            try:
                self.base_model.disable_adapter_layers()
                yield
            finally:
                if model_status.enabled is not False:
                    # model_status.enabled is `True` or `"irregular"`
                    self.base_model.enable_adapter_layers()

    def get_base_model(self) -> torch.nn.Module:
        """
        Returns the base model.
        """
        return (
            self.base_model
            if (self.active_peft_config.is_prompt_learning or self.peft_type == PeftType.POLY)
            else self.base_model.model
        )

    def add_adapter(self, adapter_name: str, peft_config: PeftConfig) -> None:
        """
        Add an adapter to the model based on the passed configuration.

        This adapter is not trained. To load a trained adapter, check out [`PeftModel.load_adapter`].

        The name for the new adapter should be unique.

        The new adapter is not automatically set as the active adapter. Use [`PeftModel.set_adapter`] to set the active
        adapter.

        Args:
            adapter_name (`str`):
                The name of the adapter to be added.
            peft_config ([`PeftConfig`]):
                The configuration of the adapter to be added.
        """
        if peft_config.peft_type != self.peft_type:
            raise ValueError(
                f"Cannot combine adapters with different peft types. "
                f"Found {self.peft_type} and {peft_config.peft_type}."
            )

        try:
            if peft_config.is_prompt_learning:
                self.peft_config[adapter_name] = peft_config
                if hasattr(self.config, "to_dict"):
                    dict_config = self.config.to_dict()
                else:
                    dict_config = self.config

                peft_config = _prepare_prompt_learning_config(peft_config, dict_config)
                self._setup_prompt_encoder(adapter_name)
            elif peft_config.is_adaption_prompt:
                self.base_model.add_adapter(adapter_name, peft_config)
            else:
                self.peft_config[adapter_name] = peft_config
                self.base_model.inject_adapter(self.base_model.model, adapter_name)
        except Exception:  # something went wrong, roll back
            if adapter_name in self.peft_config:
                del self.peft_config[adapter_name]
            raise

        self.set_additional_trainable_modules(peft_config, adapter_name)

    def set_additional_trainable_modules(self, peft_config, adapter_name):
        if getattr(peft_config, "modules_to_save", None) is not None:
            if self.modules_to_save is None:
                self.modules_to_save = set(peft_config.modules_to_save)
            else:
                self.modules_to_save.update(peft_config.modules_to_save)
            _set_trainable(self, adapter_name)  # this may add a new ModulesToSaveWrapper

    def get_layer_status(self) -> list[TunerLayerStatus]:
        """Get the status of each adapter layer in the model.

        This method returns a list of `TunerLayerStatus` dataclass instances, each of which contains the following
        attributes:

        - `name` (`str`):
           The name of the adapter layer, e.g. `model.encoder.block.0.layer.0.SelfAttention.q`.
        - `module_type` (`str`):
           The type of the adapter layer, e.g. `lora.Linear`.
        - `enabled` (`bool`):
           Whether the adapter layer is enabled.
        - `active_adapters` (`list[str]`):
           The names of the active adapters, if any, e.g. `["default"]`.
        - `merged_adapters` (`list[str]`):
           The names of the merged adapters, if any, e.g. `["default"]`.
        - `available_adapters` (`list[str]`):
           The names of the available adapters, e.g. `["default"]`.

        Args:
            model ([`~PeftModel`]):
                The model to get the adapter layer status from.

        Returns:
            list[`peft.peft_model.TunerLayerStatus`]:
                A list of dataclasses, each containing the status of the corresponding adapter layer.

        """
        return get_layer_status(self)

    def get_model_status(self) -> TunerModelStatus:
        """Get the status of tuners of the model.

        This method returns a `TunerModelStatus` dataclass instance, which contains the following attributes:

        - `base_model_type` (`str`):
           The type of the base model, e.g. `T5Model`.
        - `adapter_model_type` (`str`):
           The type of the adapter model, e.g. `LoraModel`.
        - `peft_types` (`dict[str, str]`):
           The mapping of adapter name to adapter type, e.g. `{"default": "LORA"}`.
        - `trainable_params` (`int`):
           The number of trainable parameters in the model.
        - `total_params` (`int`):
           The total number of parameters in the model.
        - `num_adapter_layers` (`int`):
           The number of adapter layers in the model.
        - `enabled` (`bool`, `Literal["irregular"]`):
           Whether all adapter layers are enabled. If some are enabled and some are not, this will be `"irregular"`.
           This means that your model is in an inconsistent state and might not work as expected.
        - `active_adapters` (`list[str]`, `Literal["irregular"]`):
           The names of the active adapters. If the active adapters are not consistent across all layers, this will be
           `"irregular"`, which means that your model is in an inconsistent state and might not work as expected.
        - `merged_adapters` (`list[str]`, `Literal["irregular"]`):
           The names of the merged adapters. If the merged adapters are not consistent across all layers, this will be
           `"irregular"`, which means that your model is in an inconsistent state and might not work as expected.
        - `available_adapters` (`list[str]`):
           The names of the available adapters, e.g. `["default"]`.

        Args:
            model ([`~PeftModel`]):
                The model to get the adapter layer status from.

        Returns:
            `peft.peft_model.TunerModelStatus`:
                A dataclass containing the status of the model.

        """
        return get_model_status(self)

    @classmethod
    def _split_kwargs(cls, kwargs: dict[str, Any]):
        _kwargs_not_in_hf_hub_download_signature = ("use_auth_token",)
        hf_hub_download_kwargs = {}
        other_kwargs = {}

        for key, value in kwargs.items():
            if key in inspect.signature(hf_hub_download).parameters or key in _kwargs_not_in_hf_hub_download_signature:
                hf_hub_download_kwargs[key] = value
            else:
                other_kwargs[key] = value

        return hf_hub_download_kwargs, other_kwargs

    def _update_offload(self, offload_index: dict[str, dict[str, str]], adapters_weights: dict[str, torch.tensor]):
        """
        Update the offload_index and safetensors files for loading and mergine PeftModels with disk-offloaded modules.

        Args:
            offload_index (Dict[str: str]):
                Dictionary of disk-offloaded modules with their metadata and safetensors filenames
            adapters_weights (Dict[str: torch.tensor]):
                Dictionary of Peft adapter module names and weights
        """

        if not offload_index:
            return offload_index

        prefix = "base_model.model."
        # rename offload index weight and model names
        adapter_names = list(self.peft_config.keys())
        for adapter_name in adapter_names:
            keys = list(offload_index.keys())
            block_id = keys[0].split(".")[0] + "."  # for writing safetensors key,

            # replace original offload index keys with PeftModel keys
            for key in keys:
                suffix_pos = key.rfind(".")
                extended_prefix = prefix + key[:suffix_pos]
                module = dict(self.named_modules())[extended_prefix]
                if isinstance(module, BaseTunerLayer):
                    new_key = prefix + key[:suffix_pos] + ".base_layer" + key[suffix_pos:]
                else:
                    new_key = prefix + key
                offload_index[key]["weight_name"] = new_key
                offload_index[new_key] = offload_index[key]
                del offload_index[key]

            files_seen = set()
            # rename safetensors for dispatch
            for new_key in list(offload_index.keys()):
                fname = offload_index[new_key]["safetensors_file"]

                # make a new file name
                new_fname_list = list(fname.split(os.sep))
                for i, name in enumerate(new_fname_list):
                    if "--" in name:
                        new_fname_list[i] += "-peft"
                        break
                new_fname = os.path.join(*new_fname_list)

                if fname in files_seen:
                    continue
                safe_dict = {}
                with safe_open(fname, framework="pt") as f:
                    for safe_key in f.keys():
                        safe_tensor = f.get_tensor(safe_key)
                        metadata = f.metadata()
                        suffix_pos = safe_key.rfind(".")
                        extended_prefix = prefix + block_id + safe_key[:suffix_pos]
                        safe_module = dict(self.named_modules())[extended_prefix]
                        if isinstance(safe_module, BaseTunerLayer):
                            final_key = extended_prefix + ".base_layer" + safe_key[suffix_pos:]
                            lora_dict = {key: val for key, val in adapters_weights.items() if extended_prefix in key}

                            # add LoRA keys and values to disk offload
                            for lora_key, lora_val in lora_dict.items():
                                divide = lora_key.rfind(".")
                                new_key = lora_key[:divide] + f".{adapter_name}" + lora_key[divide:]
                                safe_dict[new_key] = lora_val
                        else:
                            final_key = prefix + block_id + safe_key
                        safe_dict[final_key] = safe_tensor
                    files_seen.add(new_fname)

                    # avoid overwriting original safetensors
                    for key in safe_dict.keys():
                        offload_index[key] = {"safetensors_file": new_fname, "weight_name": key}

                    base_name = os.path.dirname(new_fname)
                    if not os.path.exists(base_name):
                        os.makedirs(base_name)
                    safe_save_file(safe_dict, new_fname, metadata=metadata)

    def load_adapter(
        self,
        model_id: str,
        adapter_name: str,
        is_trainable: bool = False,
        torch_device: Optional[str] = None,
        autocast_adapter_dtype: bool = True,
        ephemeral_gpu_offload: bool = False,
        **kwargs: Any,
    ):
        """
        Load a trained adapter into the model.

        The name for the new adapter should be unique.

        The new adapter is not automatically set as the active adapter. Use [`PeftModel.set_adapter`] to set the active
        adapter.

        Args:
            adapter_name (`str`):
                The name of the adapter to be added.
            peft_config ([`PeftConfig`]):
                The configuration of the adapter to be added.
            is_trainable (`bool`, *optional*, defaults to `False`):
                Whether the adapter should be trainable or not. If `False`, the adapter will be frozen and can only be
                used for inference.
            torch_device (`str`, *optional*, defaults to None):
                The device to load the adapter on. If `None`, the device will be inferred.
            autocast_adapter_dtype (`bool`, *optional*, defaults to `True`):
                Whether to autocast the adapter dtype. Defaults to `True`. Right now, this will only cast adapter
                weights using float16 and bfloat16 to float32, as this is typically required for stable training, and
                only affect select PEFT tuners.
            ephemeral_gpu_offload (`bool`, *optional*, defaults to `False`):
                Whether to use ephemeral GPU offloading for partially loaded modules. Defaults to `False`.
            kwargs: (`optional`):
                Additional arguments to modify the way the adapter is loaded, e.g. the token for Hugging Face Hub.
        """
        from .mapping import PEFT_TYPE_TO_CONFIG_MAPPING

        hf_hub_download_kwargs, kwargs = self._split_kwargs(kwargs)
        if torch_device is None:
            torch_device = infer_device()

        if adapter_name not in self.peft_config:
            # load the config
            peft_config = PEFT_TYPE_TO_CONFIG_MAPPING[
                PeftConfig._get_peft_type(
                    model_id,
                    **hf_hub_download_kwargs,
                )
            ].from_pretrained(
                model_id,
                ephemeral_gpu_offload=ephemeral_gpu_offload,
                **hf_hub_download_kwargs,
            )
            if peft_config.is_prompt_learning and is_trainable:
                raise ValueError("Cannot set a prompt learning adapter to trainable when loading pretrained adapter.")
            else:
                peft_config.inference_mode = not is_trainable
            self.add_adapter(adapter_name, peft_config)

        adapters_weights = load_peft_weights(model_id, device=torch_device, **hf_hub_download_kwargs)

        # load the weights into the model
        ignore_mismatched_sizes = kwargs.get("ignore_mismatched_sizes", False)
        load_result = set_peft_model_state_dict(
            self, adapters_weights, adapter_name=adapter_name, ignore_mismatched_sizes=ignore_mismatched_sizes
        )
        if (
            (getattr(self, "hf_device_map", None) is not None)
            and (len(set(self.hf_device_map.values()).intersection({"cpu", "disk"})) > 0)
            and len(self.peft_config) == 1
        ):
            device_map = kwargs.get("device_map", "auto")
            max_memory = kwargs.get("max_memory", None)
            offload_dir = kwargs.get("offload_folder", None)
            offload_index = kwargs.get("offload_index", None)

            dispatch_model_kwargs = {}
            # Safety checker for previous `accelerate` versions
            # `offload_index` was introduced in https://github.com/huggingface/accelerate/pull/873/
            if "offload_index" in inspect.signature(dispatch_model).parameters:
                dispatch_model_kwargs["offload_index"] = offload_index

            no_split_module_classes = self._no_split_modules

            if device_map != "sequential":
                max_memory = get_balanced_memory(
                    self,
                    max_memory=max_memory,
                    no_split_module_classes=no_split_module_classes,
                    low_zero=(device_map == "balanced_low_0"),
                )

            if isinstance(device_map, str):
                device_map = infer_auto_device_map(
                    self, max_memory=max_memory, no_split_module_classes=no_split_module_classes
                )

            self._update_offload(offload_index, adapters_weights)
            dispatch_model_kwargs["offload_index"] = offload_index

            dispatch_model(
                self,
                device_map=device_map,
                offload_dir=offload_dir,
                **dispatch_model_kwargs,
            )

            hook = AlignDevicesHook(io_same_device=True)
            if self.peft_config[adapter_name].is_prompt_learning:
                remove_hook_from_submodules(self.prompt_encoder)
            add_hook_to_module(self.get_base_model(), hook)

        if hasattr(self.base_model, "_cast_adapter_dtype"):
            self.base_model._cast_adapter_dtype(
                adapter_name=adapter_name, autocast_adapter_dtype=autocast_adapter_dtype
            )

        # Set model in evaluation mode to deactivate Dropout modules by default
        if not is_trainable:
            self.eval()
        return load_result

    def set_adapter(self, adapter_name: str) -> None:
        """
        Sets the active adapter.

        Only one adapter can be active at a time.

        Additionally, this function will set the specified adapter to trainable (i.e., requires_grad=True). If this is
        not desired, use the following code.

        ```py
        >>> for name, param in model_peft.named_parameters():
        ...     if ...:  # some check on name (ex. if 'lora' in name)
        ...         param.requires_grad = False
        ```

        Args:
            adapter_name (`str`):
                The name of the adapter to be set as active. The adapter must be loaded first.
        """
        if adapter_name not in self.peft_config:
            raise ValueError(f"Adapter {adapter_name} not found.")
        self.active_adapter = adapter_name
        if not self.peft_config[adapter_name].is_prompt_learning:
            self.base_model.set_adapter(adapter_name)
        _set_adapter(self, adapter_name)

    @property
    def base_model_torch_dtype(self):
        return getattr(self.base_model, "dtype", None)

    @property
    def active_peft_config(self):
        return self.peft_config[self.active_adapter]

    def create_or_update_model_card(self, output_dir: str):
        """
        Updates or create model card to include information about peft:
        1. Adds `peft` library tag
        2. Adds peft version
        3. Adds base model info
        4. Adds quantization information if it was used
        """

        filename = os.path.join(output_dir, "README.md")

        card = ModelCard.load(filename) if os.path.exists(filename) else ModelCard.from_template(ModelCardData())

        card.data["library_name"] = "peft"

        model_config = getattr(self, "config", None)
        if hasattr(model_config, "to_dict"):
            model_config = model_config.to_dict()
        if model_config is not None and "_name_or_path" in model_config:
            card.data["base_model"] = model_config["_name_or_path"]

        lines = card.text.splitlines()

        quantization_config = None
        if hasattr(model_config, "quantization_config"):
            quantization_config = self.config.quantization_config.to_dict()
        training_config_text = ""
        quantization_prefix = "The following `bitsandbytes` quantization config was used during training:"
        # Adds quantization information if it was used
        if quantization_config is not None:
            training_config_text += f"\n{quantization_prefix}\n"
            training_config_text += "\n".join([f"- {name}: {value}" for name, value in quantization_config.items()])
            training_config_text += "\n"

        training_procedure_heading = "## Training procedure"
        if quantization_prefix not in lines and bool(training_config_text):
            if training_procedure_heading in lines:
                lines.insert(lines.index(training_procedure_heading) + 2, training_config_text)
            else:
                lines.append(f"{training_procedure_heading}\n{training_config_text}")

        # Adds peft version
        framework_block_heading = "### Framework versions"
        if f"- PEFT {__version__}" not in lines:
            if framework_block_heading in lines:
                lines.insert(lines.index(framework_block_heading) + 2, f"- PEFT {__version__}")
            else:
                lines.append(f"{framework_block_heading}\n\n- PEFT {__version__}")

        card.text = "\n".join(lines)
        card.save(filename)


class PeftModelForSequenceClassification(PeftModel):
    """
    Peft model for sequence classification tasks.

    Args:
        model ([`~transformers.PreTrainedModel`]): Base transformer model.
        peft_config ([`PeftConfig`]): Peft config.
        adapter_name (`str`,  *optional*): The name of the adapter, defaults to `"default"`.
        autocast_adapter_dtype (`bool`, *optional*):
            Whether to autocast the adapter dtype. Defaults to `True`. Right now, this will only cast adapter weights
            using float16 and bfloat16 to float32, as this is typically required for stable training, and only affect
            select PEFT tuners.

    **Attributes**:
        - **config** ([`~transformers.PretrainedConfig`]) -- The configuration object of the base model.
        - **cls_layer_name** (`str`) -- The name of the classification layer.

    Example:

        ```py
        >>> from transformers import AutoModelForSequenceClassification
        >>> from peft import PeftModelForSequenceClassification, get_peft_config

        >>> config = {
        ...     "peft_type": "PREFIX_TUNING",
        ...     "task_type": "SEQ_CLS",
        ...     "inference_mode": False,
        ...     "num_virtual_tokens": 20,
        ...     "token_dim": 768,
        ...     "num_transformer_submodules": 1,
        ...     "num_attention_heads": 12,
        ...     "num_layers": 12,
        ...     "encoder_hidden_size": 768,
        ...     "prefix_projection": False,
        ...     "postprocess_past_key_value_function": None,
        ... }

        >>> peft_config = get_peft_config(config)
        >>> model = AutoModelForSequenceClassification.from_pretrained("bert-base-cased")
        >>> peft_model = PeftModelForSequenceClassification(model, peft_config)
        >>> peft_model.print_trainable_parameters()
        trainable params: 370178 || all params: 108680450 || trainable%: 0.3406113979101117
        ```
    """

    def __init__(
        self, model: torch.nn.Module, peft_config: PeftConfig, adapter_name: str = "default", **kwargs
    ) -> None:
        super().__init__(model, peft_config, adapter_name, **kwargs)

        classifier_module_names = ["classifier", "score"]
        if self.modules_to_save is None:
            self.modules_to_save = set(classifier_module_names)
        else:
            self.modules_to_save.update(classifier_module_names)

        if hasattr(peft_config, "modules_to_save"):
            if peft_config.modules_to_save is None:
                peft_config.modules_to_save = classifier_module_names[:]
            else:
                peft_config.modules_to_save.extend(classifier_module_names)

        for name, _ in self.base_model.named_children():
            if any(module_name in name for module_name in self.modules_to_save):
                self.cls_layer_name = name
                break

        # to make sure classifier layer is trainable; this may add a new ModulesToSaveWrapper
        _set_trainable(self, adapter_name)

    def add_adapter(self, adapter_name: str, peft_config: PeftConfig) -> None:
        """
        Add an adapter to the model based on the passed configuration.

        This adapter is not trained. To load a trained adapter, check out [`PeftModel.load_adapter`].

        The name for the new adapter should be unique.

        The new adapter is not automatically set as the active adapter. Use [`PeftModel.set_adapter`] to set the active
        adapter.

        Args:
            adapter_name (`str`):
                The name of the adapter to be added.
            peft_config ([`PeftConfig`]):
                The configuration of the adapter to be added.
        """
        # ensure that additional adapters also add the classifier layer to modules_to_save
        if hasattr(peft_config, "modules_to_save"):
            classifier_module_names = ["classifier", "score"]
            if peft_config.modules_to_save is None:
                peft_config.modules_to_save = classifier_module_names[:]
            else:
                peft_config.modules_to_save.extend(classifier_module_names)

        return super().add_adapter(adapter_name, peft_config)

    def forward(
        self,
        input_ids=None,
        attention_mask=None,
        inputs_embeds=None,
        labels=None,
        output_attentions=None,
        output_hidden_states=None,
        return_dict=None,
        task_ids=None,
        **kwargs,
    ):
        return_dict = return_dict if return_dict is not None else self.config.use_return_dict
        peft_config = self.active_peft_config
        if not peft_config.is_prompt_learning:
            with self._enable_peft_forward_hooks(**kwargs):
                kwargs = {k: v for k, v in kwargs.items() if k not in self.special_peft_forward_args}
                if peft_config.peft_type == PeftType.POLY:
                    kwargs["task_ids"] = task_ids
                return self.base_model(
                    input_ids=input_ids,
                    attention_mask=attention_mask,
                    inputs_embeds=inputs_embeds,
                    labels=labels,
                    output_attentions=output_attentions,
                    output_hidden_states=output_hidden_states,
                    return_dict=return_dict,
                    **kwargs,
                )

        batch_size = _get_batch_size(input_ids, inputs_embeds)
        if attention_mask is not None:
            # concat prompt attention mask
            prefix_attention_mask = torch.ones(batch_size, peft_config.num_virtual_tokens).to(attention_mask.device)
            attention_mask = torch.cat((prefix_attention_mask, attention_mask), dim=1)
        if kwargs.get("position_ids", None) is not None:
            warnings.warn("Position ids are not supported for parameter efficient tuning. Ignoring position ids.")
            kwargs["position_ids"] = None
        kwargs.update(
            {
                "attention_mask": attention_mask,
                "labels": labels,
                "output_attentions": output_attentions,
                "output_hidden_states": output_hidden_states,
                "return_dict": return_dict,
            }
        )

        if peft_config.peft_type == PeftType.PREFIX_TUNING:
            return self._prefix_tuning_forward(input_ids=input_ids, **kwargs)
        else:
            if kwargs.get("token_type_ids", None) is not None:
                kwargs["token_type_ids"] = torch.cat(
                    (
                        torch.zeros(batch_size, peft_config.num_virtual_tokens).to(self.word_embeddings.weight.device),
                        kwargs["token_type_ids"],
                    ),
                    dim=1,
                ).long()
            if inputs_embeds is None:
                inputs_embeds = self.word_embeddings(input_ids)
            prompts = self.get_prompt(batch_size=batch_size, task_ids=task_ids)
            prompts = prompts.to(inputs_embeds.dtype)
            inputs_embeds = torch.cat((prompts, inputs_embeds), dim=1)
            return self.base_model(inputs_embeds=inputs_embeds, **kwargs)

    def _prefix_tuning_forward(
        self,
        input_ids=None,
        attention_mask=None,
        inputs_embeds=None,
        labels=None,
        output_attentions=None,
        output_hidden_states=None,
        return_dict=None,
        **kwargs,
    ):
        batch_size = _get_batch_size(input_ids, inputs_embeds)
        past_key_values = self.get_prompt(batch_size)
        fwd_params = list(inspect.signature(self.base_model.forward).parameters.keys())
        kwargs.update(
            {
                "input_ids": input_ids,
                "attention_mask": attention_mask,
                "inputs_embeds": inputs_embeds,
                "output_attentions": output_attentions,
                "output_hidden_states": output_hidden_states,
                "return_dict": return_dict,
                "past_key_values": past_key_values,
            }
        )
        if "past_key_values" in fwd_params:
            return self.base_model(labels=labels, **kwargs)
        else:
            transformer_backbone_name = self.base_model.get_submodule(self.transformer_backbone_name)
            fwd_params = list(inspect.signature(transformer_backbone_name.forward).parameters.keys())
            if "past_key_values" not in fwd_params:
                raise ValueError("Model does not support past key values which are required for prefix tuning.")
            outputs = transformer_backbone_name(**kwargs)
            pooled_output = outputs[1] if len(outputs) > 1 else outputs[0]
            if "dropout" in [name for name, _ in list(self.base_model.named_children())]:
                pooled_output = self.base_model.dropout(pooled_output)
            logits = self.base_model.get_submodule(self.cls_layer_name)(pooled_output)

            loss = None
            if labels is not None:
                if self.config.problem_type is None:
                    if self.base_model.num_labels == 1:
                        self.config.problem_type = "regression"
                    elif self.base_model.num_labels > 1 and (labels.dtype == torch.long or labels.dtype == torch.int):
                        self.config.problem_type = "single_label_classification"
                    else:
                        self.config.problem_type = "multi_label_classification"

                if self.config.problem_type == "regression":
                    loss_fct = MSELoss()
                    if self.base_model.num_labels == 1:
                        loss = loss_fct(logits.squeeze(), labels.squeeze())
                    else:
                        loss = loss_fct(logits, labels)
                elif self.config.problem_type == "single_label_classification":
                    loss_fct = CrossEntropyLoss()
                    loss = loss_fct(logits.view(-1, self.base_model.num_labels), labels.view(-1))
                elif self.config.problem_type == "multi_label_classification":
                    loss_fct = BCEWithLogitsLoss()
                    loss = loss_fct(logits, labels)
            if not return_dict:
                output = (logits,) + outputs[2:]
                return ((loss,) + output) if loss is not None else output

            return SequenceClassifierOutput(
                loss=loss,
                logits=logits,
                hidden_states=outputs.hidden_states,
                attentions=outputs.attentions,
            )


class PeftModelForCausalLM(PeftModel):
    """
    Peft model for causal language modeling.

    Args:
        model ([`~transformers.PreTrainedModel`]): Base transformer model.
        peft_config ([`PeftConfig`]): Peft config.
        adapter_name (`str`,  *optional*): The name of the adapter, defaults to `"default"`.
        autocast_adapter_dtype (`bool`, *optional*):
            Whether to autocast the adapter dtype. Defaults to `True`. Right now, this will only cast adapter weights
            using float16 and bfloat16 to float32, as this is typically required for stable training, and only affect
            select PEFT tuners.

    Example:

        ```py
        >>> from transformers import AutoModelForCausalLM
        >>> from peft import PeftModelForCausalLM, get_peft_config

        >>> config = {
        ...     "peft_type": "PREFIX_TUNING",
        ...     "task_type": "CAUSAL_LM",
        ...     "inference_mode": False,
        ...     "num_virtual_tokens": 20,
        ...     "token_dim": 1280,
        ...     "num_transformer_submodules": 1,
        ...     "num_attention_heads": 20,
        ...     "num_layers": 36,
        ...     "encoder_hidden_size": 1280,
        ...     "prefix_projection": False,
        ...     "postprocess_past_key_value_function": None,
        ... }

        >>> peft_config = get_peft_config(config)
        >>> model = AutoModelForCausalLM.from_pretrained("gpt2-large")
        >>> peft_model = PeftModelForCausalLM(model, peft_config)
        >>> peft_model.print_trainable_parameters()
        trainable params: 1843200 || all params: 775873280 || trainable%: 0.23756456724479544
        ```
    """

    def __init__(
        self, model: torch.nn.Module, peft_config: PeftConfig, adapter_name: str = "default", **kwargs
    ) -> None:
        super().__init__(model, peft_config, adapter_name, **kwargs)
        self.base_model_prepare_inputs_for_generation = self.base_model.prepare_inputs_for_generation

    def forward(
        self,
        input_ids=None,
        attention_mask=None,
        inputs_embeds=None,
        labels=None,
        output_attentions=None,
        output_hidden_states=None,
        return_dict=None,
        task_ids=None,
        **kwargs,
    ):
        peft_config = self.active_peft_config
        if not peft_config.is_prompt_learning:
            if self.base_model.config.model_type == "mpt":
                if inputs_embeds is not None:
                    raise AssertionError("forward in MPTForCausalLM does not support inputs_embeds")
                return self.base_model(
                    input_ids=input_ids,
                    attention_mask=attention_mask,
                    labels=labels,
                    output_attentions=output_attentions,
                    output_hidden_states=output_hidden_states,
                    return_dict=return_dict,
                    **kwargs,
                )

            if peft_config.peft_type == PeftType.POLY:
                kwargs["task_ids"] = task_ids

            with self._enable_peft_forward_hooks(**kwargs):
                kwargs = {k: v for k, v in kwargs.items() if k not in self.special_peft_forward_args}
                return self.base_model(
                    input_ids=input_ids,
                    attention_mask=attention_mask,
                    inputs_embeds=inputs_embeds,
                    labels=labels,
                    output_attentions=output_attentions,
                    output_hidden_states=output_hidden_states,
                    return_dict=return_dict,
                    **kwargs,
                )

        batch_size = _get_batch_size(input_ids, inputs_embeds)
        if attention_mask is not None:
            # concat prompt attention mask
            prefix_attention_mask = torch.ones(batch_size, peft_config.num_virtual_tokens).to(attention_mask.device)
            attention_mask = torch.cat((prefix_attention_mask, attention_mask), dim=1)

        if kwargs.get("position_ids", None) is not None:
            warnings.warn("Position ids are not supported for parameter efficient tuning. Ignoring position ids.")
            kwargs["position_ids"] = None
        if kwargs.get("token_type_ids", None) is not None:
            warnings.warn("Token type ids are not supported for parameter efficient tuning. Ignoring token type ids")
            kwargs["token_type_ids"] = None
        kwargs.update(
            {
                "attention_mask": attention_mask,
                "labels": labels,
                "output_attentions": output_attentions,
                "output_hidden_states": output_hidden_states,
                "return_dict": return_dict,
            }
        )

        if peft_config.peft_type == PeftType.PREFIX_TUNING:
            past_key_values = self.get_prompt(batch_size)
            return self.base_model(
                input_ids=input_ids, inputs_embeds=inputs_embeds, past_key_values=past_key_values, **kwargs
            )
        else:
            if inputs_embeds is None:
                inputs_embeds = self.word_embeddings(input_ids)
            # concat prompt labels
            if labels is not None:
                prefix_labels = torch.full((batch_size, peft_config.num_virtual_tokens), -100).to(labels.device)
                kwargs["labels"] = torch.cat((prefix_labels, labels), dim=1)
            prompts = self.get_prompt(batch_size=batch_size, task_ids=task_ids)
            prompts = prompts.to(inputs_embeds.dtype)
            inputs_embeds = torch.cat((prompts, inputs_embeds), dim=1)
            return self.base_model(inputs_embeds=inputs_embeds, **kwargs)

    def generate(self, *args, **kwargs):
        peft_config = self.active_peft_config
        self.base_model.prepare_inputs_for_generation = self.prepare_inputs_for_generation
        if hasattr(self.base_model, "model"):
            self.base_model.model.generation_config = self.generation_config
        else:
            self.base_model.generation_config = self.generation_config
        try:
            if not peft_config.is_prompt_learning:
                with self._enable_peft_forward_hooks(*args, **kwargs):
                    kwargs = {k: v for k, v in kwargs.items() if k not in self.special_peft_forward_args}
                    outputs = self.base_model.generate(*args, **kwargs)
            else:
                outputs = self.base_model.generate(**kwargs)
        except:
            self.base_model.prepare_inputs_for_generation = self.base_model_prepare_inputs_for_generation
            raise
        else:
            self.base_model.prepare_inputs_for_generation = self.base_model_prepare_inputs_for_generation
            return outputs

    def prepare_inputs_for_generation(self, *args, task_ids: Optional[torch.Tensor] = None, **kwargs):
        peft_config = self.active_peft_config
        model_kwargs = self.base_model_prepare_inputs_for_generation(*args, **kwargs)

        # https://github.com/huggingface/transformers/pull/26681/ introduced new cache format
        # for some architectures which requires a special fix for prompt tuning etc.
        # TODO: starting with transformers 4.38, all architectures should support caching.
        uses_transformers_4_38 = packaging.version.parse(transformers.__version__) >= packaging.version.parse("4.38.0")
        uses_transformers_4_36 = packaging.version.parse(transformers.__version__) >= packaging.version.parse("4.36.0")
        transformers_new_cache_archs = ["llama", "mistral", "persimmon", "phi"]
        uses_cache = uses_transformers_4_38 or (
            uses_transformers_4_36 and self.base_model.config.model_type in transformers_new_cache_archs
        )

        if peft_config.peft_type == PeftType.POLY:
            model_kwargs["task_ids"] = task_ids
        if peft_config.is_prompt_learning:
            if uses_cache and (model_kwargs["past_key_values"] is not None):
                # change in the logic of `prepare_inputs_for_generation` makes the below code necessary
                # In prompt learning methods, past key values are longer when compared to the `input_ids`.
                # As such only consider the last input ids in the autogressive generation phase.
                past_key_values = model_kwargs["past_key_values"]
                if isinstance(past_key_values, (tuple, list)):
                    seq_len = past_key_values[0][0].shape[-2]
                else:  # using transformers kv cache
                    seq_len = past_key_values.get_seq_length()
                if seq_len >= model_kwargs["input_ids"].shape[1]:
                    model_kwargs["input_ids"] = model_kwargs["input_ids"][:, -1:]

            if model_kwargs.get("attention_mask", None) is not None:
                size = model_kwargs["input_ids"].shape[0], peft_config.num_virtual_tokens
                prefix_attention_mask = torch.ones(size).to(model_kwargs["input_ids"].device)
                model_kwargs["attention_mask"] = torch.cat(
                    (prefix_attention_mask, model_kwargs["attention_mask"]), dim=1
                )

            if model_kwargs.get("position_ids", None) is not None:
                warnings.warn("Position ids are not supported for parameter efficient tuning. Ignoring position ids.")
                model_kwargs["position_ids"] = None

            if kwargs.get("token_type_ids", None) is not None:
                warnings.warn(
                    "Token type ids are not supported for parameter efficient tuning. Ignoring token type ids"
                )
                kwargs["token_type_ids"] = None

            if model_kwargs["past_key_values"] is None and peft_config.peft_type == PeftType.PREFIX_TUNING:
                past_key_values = self.get_prompt(batch_size=model_kwargs["input_ids"].shape[0])
                model_kwargs["past_key_values"] = past_key_values
            else:
                if model_kwargs["past_key_values"] is None:
                    inputs_embeds = self.word_embeddings(model_kwargs["input_ids"])
                    prompts = self.get_prompt(batch_size=model_kwargs["input_ids"].shape[0], task_ids=task_ids)
                    prompts = prompts.to(inputs_embeds.dtype)
                    model_kwargs["inputs_embeds"] = torch.cat((prompts, inputs_embeds), dim=1)
                    model_kwargs["input_ids"] = None

        # For transformers>=4.38.0 - for some architectures such as Llama, `cache_position` is
        # passed in the forward pass to keep track of the position ids of the cache. We have to
        # pop that from `model_kwargs` as `cache_position` is properly created by the model, using the passed
        # `inputs_embeds`: https://github.com/huggingface/transformers/blob/593230f0a1150ea9c0477b9d859f25daf73c8c33/src/transformers/models/llama/modeling_llama.py#L956
        _ = model_kwargs.pop("cache_position", None)

        return model_kwargs


class PeftModelForSeq2SeqLM(PeftModel):
    """
    Peft model for sequence-to-sequence language modeling.

    Args:
        model ([`~transformers.PreTrainedModel`]): Base transformer model.
        peft_config ([`PeftConfig`]): Peft config.
        adapter_name (`str`,  *optional*): The name of the adapter, defaults to `"default"`.
        autocast_adapter_dtype (`bool`, *optional*):
            Whether to autocast the adapter dtype. Defaults to `True`. Right now, this will only cast adapter weights
            using float16 and bfloat16 to float32, as this is typically required for stable training, and only affect
            select PEFT tuners.

    Example:

        ```py
        >>> from transformers import AutoModelForSeq2SeqLM
        >>> from peft import PeftModelForSeq2SeqLM, get_peft_config

        >>> config = {
        ...     "peft_type": "LORA",
        ...     "task_type": "SEQ_2_SEQ_LM",
        ...     "inference_mode": False,
        ...     "r": 8,
        ...     "target_modules": ["q", "v"],
        ...     "lora_alpha": 32,
        ...     "lora_dropout": 0.1,
        ...     "fan_in_fan_out": False,
        ...     "enable_lora": None,
        ...     "bias": "none",
        ... }

        >>> peft_config = get_peft_config(config)
        >>> model = AutoModelForSeq2SeqLM.from_pretrained("t5-base")
        >>> peft_model = PeftModelForSeq2SeqLM(model, peft_config)
        >>> peft_model.print_trainable_parameters()
        trainable params: 884736 || all params: 223843584 || trainable%: 0.3952474242013566
        ```
    """

    def __init__(
        self, model: torch.nn.Module, peft_config: PeftConfig, adapter_name: str = "default", **kwargs
    ) -> None:
        super().__init__(model, peft_config, adapter_name, **kwargs)
        self.base_model_prepare_inputs_for_generation = self.base_model.prepare_inputs_for_generation
        self.base_model_prepare_encoder_decoder_kwargs_for_generation = (
            self.base_model._prepare_encoder_decoder_kwargs_for_generation
        )

    def forward(
        self,
        input_ids=None,
        attention_mask=None,
        inputs_embeds=None,
        decoder_input_ids=None,
        decoder_attention_mask=None,
        decoder_inputs_embeds=None,
        labels=None,
        output_attentions=None,
        output_hidden_states=None,
        return_dict=None,
        task_ids=None,
        **kwargs,
    ):
        peft_config = self.active_peft_config
        if not peft_config.is_prompt_learning:
            if peft_config.peft_type == PeftType.POLY:
                kwargs["task_ids"] = task_ids

            with self._enable_peft_forward_hooks(**kwargs):
                kwargs = {k: v for k, v in kwargs.items() if k not in self.special_peft_forward_args}
                return self.base_model(
                    input_ids=input_ids,
                    attention_mask=attention_mask,
                    inputs_embeds=inputs_embeds,
                    decoder_input_ids=decoder_input_ids,
                    decoder_attention_mask=decoder_attention_mask,
                    decoder_inputs_embeds=decoder_inputs_embeds,
                    labels=labels,
                    output_attentions=output_attentions,
                    output_hidden_states=output_hidden_states,
                    return_dict=return_dict,
                    **kwargs,
                )

        batch_size = _get_batch_size(input_ids, inputs_embeds)
        if decoder_attention_mask is not None:
            # concat prompt attention mask
            prefix_attention_mask = torch.ones(batch_size, peft_config.num_virtual_tokens).to(
                decoder_attention_mask.device
            )
            if peft_config.peft_type not in [PeftType.PROMPT_TUNING, PeftType.P_TUNING]:
                decoder_attention_mask = torch.cat((prefix_attention_mask, decoder_attention_mask), dim=1)

        if kwargs.get("position_ids", None) is not None:
            warnings.warn("Position ids are not supported for parameter efficient tuning. Ignoring position ids.")
            kwargs["position_ids"] = None
        if kwargs.get("token_type_ids", None) is not None:
            warnings.warn("Token type ids are not supported for parameter efficient tuning. Ignoring token type ids")
            kwargs["token_type_ids"] = None
        kwargs.update(
            {
                "attention_mask": attention_mask,
                "decoder_attention_mask": decoder_attention_mask,
                "labels": labels,
                "output_attentions": output_attentions,
                "output_hidden_states": output_hidden_states,
                "return_dict": return_dict,
            }
        )

        if peft_config.peft_type == PeftType.PREFIX_TUNING:
            past_key_values = self.get_prompt(batch_size)
            return self.base_model(
                input_ids=input_ids,
                decoder_input_ids=decoder_input_ids,
                decoder_inputs_embeds=decoder_inputs_embeds,
                past_key_values=past_key_values,
                **kwargs,
            )
        elif peft_config.peft_type in [PeftType.PROMPT_TUNING, PeftType.P_TUNING]:
            if inputs_embeds is None:
                inputs_embeds = self.word_embeddings(input_ids)

            if attention_mask is not None:
                # concat prompt attention mask
                prefix_attention_mask = torch.ones(batch_size, peft_config.num_virtual_tokens).to(
                    attention_mask.device
                )
                kwargs["attention_mask"] = torch.cat((prefix_attention_mask, attention_mask), dim=1)

            prompts = self.get_prompt(batch_size=batch_size)
            prompts = prompts.to(inputs_embeds.dtype)
            inputs_embeds = torch.cat((prompts[:, : peft_config.num_virtual_tokens], inputs_embeds), dim=1)

            return self.base_model(
                inputs_embeds=inputs_embeds,
                decoder_input_ids=decoder_input_ids,
                decoder_inputs_embeds=decoder_inputs_embeds,
                **kwargs,
            )
        else:
            if inputs_embeds is None:
                inputs_embeds = self.word_embeddings(input_ids)
            if decoder_inputs_embeds is None and decoder_input_ids is None:
                decoder_input_ids = shift_tokens_right(
                    labels, self.config.pad_token_id, self.config.decoder_start_token_id
                )
                decoder_inputs_embeds = self.word_embeddings(decoder_input_ids)

            if attention_mask is not None:
                # concat prompt attention mask
                prefix_attention_mask = torch.ones(batch_size, peft_config.num_virtual_tokens).to(
                    attention_mask.device
                )
                kwargs["attention_mask"] = torch.cat((prefix_attention_mask, attention_mask), dim=1)
            # concat prompt labels
            if labels is not None:
                if peft_config.num_transformer_submodules == 1:
                    kwargs["labels"] = labels
                elif peft_config.num_transformer_submodules == 2:
                    prefix_labels = torch.full((batch_size, peft_config.num_virtual_tokens), -100).to(labels.device)
                    kwargs["labels"] = torch.cat((prefix_labels, labels), dim=1)
            prompts = self.get_prompt(batch_size=batch_size, task_ids=task_ids)
            prompts = prompts.to(inputs_embeds.dtype)
            inputs_embeds = torch.cat((prompts[:, : peft_config.num_virtual_tokens], inputs_embeds), dim=1)
            if peft_config.num_transformer_submodules == 1:
                return self.base_model(inputs_embeds=inputs_embeds, **kwargs)
            elif peft_config.num_transformer_submodules == 2:
                decoder_inputs_embeds = torch.cat(
                    (prompts[:, peft_config.num_virtual_tokens :], decoder_inputs_embeds), dim=1
                )
                return self.base_model(
                    inputs_embeds=inputs_embeds, decoder_inputs_embeds=decoder_inputs_embeds, **kwargs
                )

    def generate(self, **kwargs):
        peft_config = self.active_peft_config
        self.base_model.prepare_inputs_for_generation = self.prepare_inputs_for_generation
        self.base_model._prepare_encoder_decoder_kwargs_for_generation = (
            self._prepare_encoder_decoder_kwargs_for_generation
        )
        try:
            if not peft_config.is_prompt_learning:
                with self._enable_peft_forward_hooks(**kwargs):
                    kwargs = {k: v for k, v in kwargs.items() if k not in self.special_peft_forward_args}
                    outputs = self.base_model.generate(**kwargs)
            else:
                if "input_ids" not in kwargs:
                    raise ValueError("input_ids must be provided for Peft model generation")
                if kwargs.get("position_ids", None) is not None:
                    warnings.warn(
                        "Position ids are not supported for parameter efficient tuning. Ignoring position ids."
                    )
                    kwargs["position_ids"] = None
                if kwargs.get("token_type_ids", None) is not None:
                    warnings.warn(
                        "Token type ids are not supported for parameter efficient tuning. Ignoring token type ids"
                    )
                    kwargs["token_type_ids"] = None

                if peft_config.peft_type == PeftType.PREFIX_TUNING:
                    outputs = self.base_model.generate(**kwargs)
                elif peft_config.peft_type in [
                    PeftType.PROMPT_TUNING,
                    PeftType.P_TUNING,
                    PeftType.MULTITASK_PROMPT_TUNING,
                ]:
                    kwargs = deepcopy(kwargs)

                    if "encoder_outputs" in kwargs:
                        del kwargs["encoder_outputs"]
                        warnings.warn(
                            "`encoder_outputs` should not be passed to `generate` when using prompt tuning. Ignoring it."
                        )

                    input_ids = kwargs.pop("input_ids")
                    inputs_embeds = self.word_embeddings(input_ids)
                    batch_size = inputs_embeds.shape[0]
                    prompts = self.get_prompt(batch_size=batch_size, task_ids=kwargs.pop("task_ids", None))
                    prompts = prompts.to(inputs_embeds.dtype)

                    inputs_embeds = torch.cat((prompts[:, : peft_config.num_virtual_tokens], inputs_embeds), dim=1)
                    kwargs["inputs_embeds"] = inputs_embeds

                    if "attention_mask" in kwargs:
                        prefix_attention_mask = torch.ones(batch_size, peft_config.num_virtual_tokens).to(
                            kwargs["attention_mask"].device
                        )
                        kwargs["attention_mask"] = torch.cat((prefix_attention_mask, kwargs["attention_mask"]), dim=1)

                    return self.base_model.generate(**kwargs)
                else:
                    raise NotImplementedError
        except:
            self.base_model.prepare_inputs_for_generation = self.base_model_prepare_inputs_for_generation
            self.base_model._prepare_encoder_decoder_kwargs_for_generation = (
                self.base_model_prepare_encoder_decoder_kwargs_for_generation
            )
            raise
        else:
            self.base_model.prepare_inputs_for_generation = self.base_model_prepare_inputs_for_generation
            self.base_model._prepare_encoder_decoder_kwargs_for_generation = (
                self.base_model_prepare_encoder_decoder_kwargs_for_generation
            )
            return outputs

    def prepare_inputs_for_generation(self, *args, task_ids: torch.Tensor = None, **kwargs):
        peft_config = self.active_peft_config
        model_kwargs = self.base_model_prepare_inputs_for_generation(*args, **kwargs)
        if peft_config.peft_type == PeftType.POLY:
            model_kwargs["task_ids"] = task_ids
        if model_kwargs["past_key_values"] is None and peft_config.peft_type == PeftType.PREFIX_TUNING:
            batch_size = model_kwargs["decoder_input_ids"].shape[0]
            past_key_values = self.get_prompt(batch_size)
            model_kwargs["past_key_values"] = past_key_values

        return model_kwargs


class PeftModelForTokenClassification(PeftModel):
    """
    Peft model for token classification tasks.

    Args:
        model ([`~transformers.PreTrainedModel`]): Base transformer model.
        peft_config ([`PeftConfig`]): Peft config.
        adapter_name (`str`,  *optional*): The name of the adapter, defaults to `"default"`.
        autocast_adapter_dtype (`bool`, *optional*):
            Whether to autocast the adapter dtype. Defaults to `True`. Right now, this will only cast adapter weights
            using float16 and bfloat16 to float32, as this is typically required for stable training, and only affect
            select PEFT tuners.

    **Attributes**:
        - **config** ([`~transformers.PretrainedConfig`]) -- The configuration object of the base model.
        - **cls_layer_name** (`str`) -- The name of the classification layer.

    Example:

        ```py
        >>> from transformers import AutoModelForSequenceClassification
        >>> from peft import PeftModelForTokenClassification, get_peft_config

        >>> config = {
        ...     "peft_type": "PREFIX_TUNING",
        ...     "task_type": "TOKEN_CLS",
        ...     "inference_mode": False,
        ...     "num_virtual_tokens": 20,
        ...     "token_dim": 768,
        ...     "num_transformer_submodules": 1,
        ...     "num_attention_heads": 12,
        ...     "num_layers": 12,
        ...     "encoder_hidden_size": 768,
        ...     "prefix_projection": False,
        ...     "postprocess_past_key_value_function": None,
        ... }

        >>> peft_config = get_peft_config(config)
        >>> model = AutoModelForTokenClassification.from_pretrained("bert-base-cased")
        >>> peft_model = PeftModelForTokenClassification(model, peft_config)
        >>> peft_model.print_trainable_parameters()
        trainable params: 370178 || all params: 108680450 || trainable%: 0.3406113979101117
        ```
    """

    def __init__(
        self, model: torch.nn.Module, peft_config: PeftConfig = None, adapter_name: str = "default", **kwargs
    ) -> None:
        super().__init__(model, peft_config, adapter_name, **kwargs)

        classifier_module_names = ["classifier", "score"]
        if self.modules_to_save is None:
            self.modules_to_save = set(classifier_module_names)
        else:
            self.modules_to_save.update(classifier_module_names)

        if hasattr(peft_config, "modules_to_save"):
            if peft_config.modules_to_save is None:
                peft_config.modules_to_save = classifier_module_names[:]
            else:
                peft_config.modules_to_save.extend(classifier_module_names)

        for name, _ in self.base_model.named_children():
            if any(module_name in name for module_name in self.modules_to_save):
                self.cls_layer_name = name
                break

        # to make sure classifier layer is trainable; this may add a new ModulesToSaveWrapper
        _set_trainable(self, adapter_name)

    def add_adapter(self, adapter_name: str, peft_config: PeftConfig) -> None:
        """
        Add an adapter to the model based on the passed configuration.

        This adapter is not trained. To load a trained adapter, check out [`PeftModel.load_adapter`].

        The name for the new adapter should be unique.

        The new adapter is not automatically set as the active adapter. Use [`PeftModel.set_adapter`] to set the active
        adapter.

        Args:
            adapter_name (`str`):
                The name of the adapter to be added.
            peft_config ([`PeftConfig`]):
                The configuration of the adapter to be added.
        """
        # ensure that additional adapters also add the classifier layer to modules_to_save
        if hasattr(peft_config, "modules_to_save"):
            classifier_module_names = ["classifier", "score"]
            if peft_config.modules_to_save is None:
                peft_config.modules_to_save = classifier_module_names[:]
            else:
                peft_config.modules_to_save.extend(classifier_module_names)

        return super().add_adapter(adapter_name, peft_config)

    def forward(
        self,
        input_ids=None,
        attention_mask=None,
        inputs_embeds=None,
        labels=None,
        output_attentions=None,
        output_hidden_states=None,
        return_dict=None,
        task_ids=None,
        **kwargs,
    ):
        peft_config = self.active_peft_config
        return_dict = return_dict if return_dict is not None else self.config.use_return_dict

        if not peft_config.is_prompt_learning:
            with self._enable_peft_forward_hooks(**kwargs):
                kwargs = {k: v for k, v in kwargs.items() if k not in self.special_peft_forward_args}
                if peft_config.peft_type == PeftType.POLY:
                    kwargs["task_ids"] = task_ids
                return self.base_model(
                    input_ids=input_ids,
                    attention_mask=attention_mask,
                    inputs_embeds=inputs_embeds,
                    labels=labels,
                    output_attentions=output_attentions,
                    output_hidden_states=output_hidden_states,
                    return_dict=return_dict,
                    **kwargs,
                )

        batch_size = _get_batch_size(input_ids, inputs_embeds)
        if attention_mask is not None:
            # concat prompt attention mask
            prefix_attention_mask = torch.ones(batch_size, peft_config.num_virtual_tokens).to(attention_mask.device)
            attention_mask = torch.cat((prefix_attention_mask, attention_mask), dim=1)
        if kwargs.get("position_ids", None) is not None:
            warnings.warn("Position ids are not supported for parameter efficient tuning. Ignoring position ids.")
            kwargs["position_ids"] = None
        kwargs.update(
            {
                "attention_mask": attention_mask,
                "labels": labels,
                "output_attentions": output_attentions,
                "output_hidden_states": output_hidden_states,
                "return_dict": return_dict,
            }
        )

        if peft_config.peft_type == PeftType.PREFIX_TUNING:
            return self._prefix_tuning_forward(input_ids=input_ids, **kwargs)
        else:
            if kwargs.get("token_type_ids", None) is not None:
                kwargs["token_type_ids"] = torch.cat(
                    (
                        torch.zeros(batch_size, peft_config.num_virtual_tokens).to(self.word_embeddings.weight.device),
                        kwargs["token_type_ids"],
                    ),
                    dim=1,
                ).long()
            if inputs_embeds is None:
                inputs_embeds = self.word_embeddings(input_ids)
            prompts = self.get_prompt(batch_size=batch_size, task_ids=task_ids)
            prompts = prompts.to(inputs_embeds.dtype)
            inputs_embeds = torch.cat((prompts, inputs_embeds), dim=1)
            return self.base_model(inputs_embeds=inputs_embeds, **kwargs)

    def _prefix_tuning_forward(
        self,
        input_ids=None,
        attention_mask=None,
        inputs_embeds=None,
        labels=None,
        output_attentions=None,
        output_hidden_states=None,
        return_dict=None,
        **kwargs,
    ):
        batch_size = _get_batch_size(input_ids, inputs_embeds)
        past_key_values = self.get_prompt(batch_size)
        fwd_params = list(inspect.signature(self.base_model.forward).parameters.keys())
        kwargs.update(
            {
                "input_ids": input_ids,
                "attention_mask": attention_mask,
                "inputs_embeds": inputs_embeds,
                "output_attentions": output_attentions,
                "output_hidden_states": output_hidden_states,
                "return_dict": return_dict,
                "past_key_values": past_key_values,
            }
        )
        if "past_key_values" in fwd_params:
            return self.base_model(labels=labels, **kwargs)
        else:
            transformer_backbone_name = self.base_model.get_submodule(self.transformer_backbone_name)
            fwd_params = list(inspect.signature(transformer_backbone_name.forward).parameters.keys())
            if "past_key_values" not in fwd_params:
                raise ValueError("Model does not support past key values which are required for prefix tuning.")
            outputs = transformer_backbone_name(**kwargs)
            sequence_output = outputs[0]
            if "dropout" in [name for name, _ in list(self.base_model.named_children())]:
                sequence_output = self.base_model.dropout(sequence_output)
            logits = self.base_model.get_submodule(self.cls_layer_name)(sequence_output)

            loss = None
            if labels is not None:
                loss_fct = CrossEntropyLoss()
                loss = loss_fct(logits.view(-1, self.num_labels), labels.view(-1))

            if not return_dict:
                output = (logits,) + outputs[2:]
                return ((loss,) + output) if loss is not None else output

            return TokenClassifierOutput(
                loss=loss,
                logits=logits,
                hidden_states=outputs.hidden_states,
                attentions=outputs.attentions,
            )


class PeftModelForQuestionAnswering(PeftModel):
    """
    Peft model for extractive question answering.

    Args:
        model ([`~transformers.PreTrainedModel`]): Base transformer model.
        peft_config ([`PeftConfig`]): Peft config.
        adapter_name (`str`,  *optional*): The name of the adapter, defaults to `"default"`.
        autocast_adapter_dtype (`bool`, *optional*):
            Whether to autocast the adapter dtype. Defaults to `True`. Right now, this will only cast adapter weights
            using float16 and bfloat16 to float32, as this is typically required for stable training, and only affect
            select PEFT tuners.

    **Attributes**:
        - **config** ([`~transformers.PretrainedConfig`]) -- The configuration object of the base model.
        - **cls_layer_name** (`str`) -- The name of the classification layer.

    Example:

        ```py
        >>> from transformers import AutoModelForQuestionAnswering
        >>> from peft import PeftModelForQuestionAnswering, get_peft_config

        >>> config = {
        ...     "peft_type": "LORA",
        ...     "task_type": "QUESTION_ANS",
        ...     "inference_mode": False,
        ...     "r": 16,
        ...     "target_modules": ["query", "value"],
        ...     "lora_alpha": 32,
        ...     "lora_dropout": 0.05,
        ...     "fan_in_fan_out": False,
        ...     "bias": "none",
        ... }

        >>> peft_config = get_peft_config(config)
        >>> model = AutoModelForQuestionAnswering.from_pretrained("bert-base-cased")
        >>> peft_model = PeftModelForQuestionAnswering(model, peft_config)
        >>> peft_model.print_trainable_parameters()
        trainable params: 592900 || all params: 108312580 || trainable%: 0.5473971721475013
        ```
    """

    def __init__(
        self, model: torch.nn.Module, peft_config: PeftConfig, adapter_name: str = "default", **kwargs
    ) -> None:
        super().__init__(model, peft_config, adapter_name, **kwargs)

        qa_module_names = ["qa_outputs"]
        if self.modules_to_save is None:
            self.modules_to_save = set(qa_module_names)
        else:
            self.modules_to_save.update(qa_module_names)

        if hasattr(peft_config, "modules_to_save"):
            if peft_config.modules_to_save is None:
                peft_config.modules_to_save = qa_module_names[:]
            else:
                peft_config.modules_to_save.extend(qa_module_names)

        for name, _ in self.base_model.named_children():
            if any(module_name in name for module_name in self.modules_to_save):
                self.cls_layer_name = name
                break

        # to make sure classifier layer is trainable; this may add a new ModulesToSaveWrapper
        _set_trainable(self, adapter_name)

    def add_adapter(self, adapter_name: str, peft_config: PeftConfig) -> None:
        """
        Add an adapter to the model based on the passed configuration.

        This adapter is not trained. To load a trained adapter, check out [`PeftModel.load_adapter`].

        The name for the new adapter should be unique.

        The new adapter is not automatically set as the active adapter. Use [`PeftModel.set_adapter`] to set the active
        adapter.

        Args:
            adapter_name (`str`):
                The name of the adapter to be added.
            peft_config ([`PeftConfig`]):
                The configuration of the adapter to be added.
        """
        # ensure that additional adapters also add the classifier layer to modules_to_save
        if hasattr(peft_config, "modules_to_save"):
            qa_module_names = ["qa_outputs"]
            if peft_config.modules_to_save is None:
                peft_config.modules_to_save = qa_module_names[:]
            else:
                peft_config.modules_to_save.extend(qa_module_names)

        return super().add_adapter(adapter_name, peft_config)

    def forward(
        self,
        input_ids=None,
        attention_mask=None,
        token_type_ids=None,
        position_ids=None,
        inputs_embeds=None,
        start_positions=None,
        end_positions=None,
        output_attentions=None,
        output_hidden_states=None,
        return_dict=None,
        task_ids=None,
        **kwargs,
    ):
        peft_config = self.active_peft_config
        return_dict = return_dict if return_dict is not None else self.config.use_return_dict

        if not peft_config.is_prompt_learning:
            if peft_config.peft_type == PeftType.POLY:
                kwargs["task_ids"] = task_ids

            with self._enable_peft_forward_hooks(**kwargs):
                kwargs = {k: v for k, v in kwargs.items() if k not in self.special_peft_forward_args}
                return self.base_model(
                    input_ids=input_ids,
                    attention_mask=attention_mask,
                    inputs_embeds=inputs_embeds,
                    start_positions=start_positions,
                    end_positions=end_positions,
                    output_attentions=output_attentions,
                    output_hidden_states=output_hidden_states,
                    return_dict=return_dict,
                    **kwargs,
                )

        batch_size = _get_batch_size(input_ids, inputs_embeds)
        if attention_mask is not None:
            # concat prompt attention mask
            prefix_attention_mask = torch.ones(batch_size, peft_config.num_virtual_tokens).to(attention_mask.device)
            attention_mask = torch.cat((prefix_attention_mask, attention_mask), dim=1)
        if kwargs.get("position_ids", None) is not None:
            warnings.warn("Position ids are not supported for parameter efficient tuning. Ignoring position ids.")
            kwargs["position_ids"] = None
        kwargs.update(
            {
                "attention_mask": attention_mask,
                "start_positions": start_positions,
                "end_positions": end_positions,
                "output_attentions": output_attentions,
                "output_hidden_states": output_hidden_states,
                "return_dict": return_dict,
            }
        )

        if peft_config.peft_type == PeftType.PREFIX_TUNING:
            return self._prefix_tuning_forward(input_ids=input_ids, **kwargs)
        else:
            if kwargs.get("token_type_ids", None) is not None:
                kwargs["token_type_ids"] = torch.cat(
                    (
                        torch.zeros(batch_size, peft_config.num_virtual_tokens).to(self.word_embeddings.weight.device),
                        kwargs["token_type_ids"],
                    ),
                    dim=1,
                ).long()
            if inputs_embeds is None:
                inputs_embeds = self.word_embeddings(input_ids)
            prompts = self.get_prompt(batch_size=batch_size)
            prompts = prompts.to(inputs_embeds.dtype)
            inputs_embeds = torch.cat((prompts, inputs_embeds), dim=1)
            return self.base_model(inputs_embeds=inputs_embeds, **kwargs)

    def _prefix_tuning_forward(
        self,
        input_ids=None,
        attention_mask=None,
        inputs_embeds=None,
        start_positions=None,
        end_positions=None,
        output_attentions=None,
        output_hidden_states=None,
        return_dict=None,
        **kwargs,
    ):
        batch_size = _get_batch_size(input_ids, inputs_embeds)
        past_key_values = self.get_prompt(batch_size)
        fwd_params = list(inspect.signature(self.base_model.forward).parameters.keys())
        kwargs.update(
            {
                "input_ids": input_ids,
                "attention_mask": attention_mask,
                "inputs_embeds": inputs_embeds,
                "output_attentions": output_attentions,
                "output_hidden_states": output_hidden_states,
                "return_dict": return_dict,
                "past_key_values": past_key_values,
            }
        )
        if "past_key_values" in fwd_params:
            return self.base_model(start_positions=start_positions, end_positions=end_positions, **kwargs)
        else:
            transformer_backbone_name = self.base_model.get_submodule(self.transformer_backbone_name)
            fwd_params = list(inspect.signature(transformer_backbone_name.forward).parameters.keys())
            if "past_key_values" not in fwd_params:
                raise ValueError("Model does not support past key values which are required for prefix tuning.")
            outputs = transformer_backbone_name(**kwargs)
            sequence_output = outputs[0]
            if "dropout" in [name for name, _ in list(self.base_model.named_children())]:
                sequence_output = self.base_model.dropout(sequence_output)
            logits = self.base_model.get_submodule(self.cls_layer_name)(sequence_output)
            start_logits, end_logits = logits.split(1, dim=-1)
            start_logits = start_logits.squeeze(-1).contiguous()
            end_logits = end_logits.squeeze(-1).contiguous()

            total_loss = None
            if start_positions is not None and end_positions is not None:
                # If we are on multi-GPU, split add a dimension
                if len(start_positions.size()) > 1:
                    start_positions = start_positions.squeeze(-1)
                if len(end_positions.size()) > 1:
                    end_positions = end_positions.squeeze(-1)
                # sometimes the start/end positions are outside our model inputs, we ignore these terms
                ignored_index = start_logits.size(1)
                start_positions = start_positions.clamp(0, ignored_index)
                end_positions = end_positions.clamp(0, ignored_index)

                loss_fct = CrossEntropyLoss(ignore_index=ignored_index)
                start_loss = loss_fct(start_logits, start_positions)
                end_loss = loss_fct(end_logits, end_positions)
                total_loss = (start_loss + end_loss) / 2

            if not return_dict:
                output = (start_logits, end_logits) + outputs[2:]
                return ((total_loss,) + output) if total_loss is not None else output

            return QuestionAnsweringModelOutput(
                loss=total_loss,
                start_logits=start_logits,
                end_logits=end_logits,
                hidden_states=outputs.hidden_states,
                attentions=outputs.attentions,
            )


class PeftModelForFeatureExtraction(PeftModel):
    """
    Peft model for extracting features/embeddings from transformer models

    Args:
        model ([`~transformers.PreTrainedModel`]): Base transformer model.
        peft_config ([`PeftConfig`]): Peft config.
        adapter_name (`str`,  *optional*): The name of the adapter, defaults to `"default"`.
        autocast_adapter_dtype (`bool`, *optional*):
            Whether to autocast the adapter dtype. Defaults to `True`. Right now, this will only cast adapter weights
            using float16 and bfloat16 to float32, as this is typically required for stable training, and only affect
            select PEFT tuners.

    **Attributes**:
        - **config** ([`~transformers.PretrainedConfig`]) -- The configuration object of the base model.

    Example:

        ```py
        >>> from transformers import AutoModel
        >>> from peft import PeftModelForFeatureExtraction, get_peft_config

        >>> config = {
        ...     "peft_type": "LORA",
        ...     "task_type": "FEATURE_EXTRACTION",
        ...     "inference_mode": False,
        ...     "r": 16,
        ...     "target_modules": ["query", "value"],
        ...     "lora_alpha": 32,
        ...     "lora_dropout": 0.05,
        ...     "fan_in_fan_out": False,
        ...     "bias": "none",
        ... }
        >>> peft_config = get_peft_config(config)
        >>> model = AutoModel.from_pretrained("bert-base-cased")
        >>> peft_model = PeftModelForFeatureExtraction(model, peft_config)
        >>> peft_model.print_trainable_parameters()
        ```
    """

    def __init__(self, model: torch.nn.Module, peft_config: PeftConfig, adapter_name: str = "default", **kwargs):
        super().__init__(model, peft_config, adapter_name, **kwargs)

    def forward(
        self,
        input_ids=None,
        attention_mask=None,
        inputs_embeds=None,
        output_attentions=None,
        output_hidden_states=None,
        return_dict=None,
        task_ids=None,
        **kwargs,
    ):
        peft_config = self.active_peft_config
        if not peft_config.is_prompt_learning:
            if peft_config.peft_type == PeftType.POLY:
                kwargs["task_ids"] = task_ids

            with self._enable_peft_forward_hooks(**kwargs):
                kwargs = {k: v for k, v in kwargs.items() if k not in self.special_peft_forward_args}
                return self.base_model(
                    input_ids=input_ids,
                    attention_mask=attention_mask,
                    inputs_embeds=inputs_embeds,
                    output_attentions=output_attentions,
                    output_hidden_states=output_hidden_states,
                    return_dict=return_dict,
                    **kwargs,
                )

        batch_size = _get_batch_size(input_ids, inputs_embeds)
        if attention_mask is not None:
            # concat prompt attention mask
            prefix_attention_mask = torch.ones(batch_size, peft_config.num_virtual_tokens).to(attention_mask.device)
            attention_mask = torch.cat((prefix_attention_mask, attention_mask), dim=1)

        if kwargs.get("position_ids", None) is not None:
            warnings.warn("Position ids are not supported for parameter efficient tuning. Ignoring position ids.")
            kwargs["position_ids"] = None
        if kwargs.get("token_type_ids", None) is not None:
            warnings.warn("Token type ids are not supported for parameter efficient tuning. Ignoring token type ids")
            kwargs["token_type_ids"] = None
        kwargs.update(
            {
                "attention_mask": attention_mask,
                "output_attentions": output_attentions,
                "output_hidden_states": output_hidden_states,
                "return_dict": return_dict,
            }
        )

        if peft_config.peft_type == PeftType.PREFIX_TUNING:
            past_key_values = self.get_prompt(batch_size)
            return self.base_model(input_ids=input_ids, past_key_values=past_key_values, **kwargs)
        else:
            if inputs_embeds is None:
                inputs_embeds = self.word_embeddings(input_ids)
            prompts = self.get_prompt(batch_size=batch_size)
            prompts = prompts.to(inputs_embeds.dtype)
            inputs_embeds = torch.cat((prompts, inputs_embeds), dim=1)
            return self.base_model(inputs_embeds=inputs_embeds, **kwargs)


@dataclass
class TunerLayerStatus:
    name: str
    module_type: str
    enabled: bool
    active_adapters: list[str]
    merged_adapters: list[str]
    requires_grad: dict[str, bool | Literal["irregular"]]
    available_adapters: list[str]
    devices: dict[str, list[str]]


def get_layer_status(model: torch.nn.Module) -> list[TunerLayerStatus]:
    """Get the status of each adapter layer in the model.

    This function returns a list of `TunerLayerStatus` dataclass instances, each of which contains the following
    attributes:

    - `name` (`str`):
       The name of the adapter layer, e.g. `model.encoder.block.0.layer.0.SelfAttention.q`.
    - `module_type` (`str`):
       The type of the adapter layer, e.g. `lora.Linear`.
    - `enabled` (`bool`):
       Whether the adapter layer is enabled.
    - `active_adapters` (`list[str]`):
       The names of the active adapters, if any, e.g. `["default"]`.
    - `merged_adapters` (`list[str]`):
       The names of the merged adapters, if any, e.g. `["default"]`.
    - requires_grad : dict[str, bool | Literal["irregular"]]
       The requires_grad status of the parameters for each adapter module. Ideally, it should be either `True` or
       `False`. If the requires_grad status is not consistent across all parameters, the value will be set to
       `"irregular"`.
    - `available_adapters` (`list[str]`):
       The names of the available adapters, e.g. `["default"]`.
    - `devices` (`dict[str, list[str]]`):
       The devices where the parameters of the given adapter are stored, e.g. `["cuda"]`.

    Args:
        model ([Union[`~PeftModel`, `~transformers.PreTrainedModel`, `nn.Module`]]):
            The model to get the adapter layer status from.

    Returns:
        list[`peft.peft_model.TunerLayerStatus`]:
            A list of dataclasses, each containing the status of the corresponding adapter layer.

    """
    if isinstance(model, PeftModel):
        base_model = model.base_model
        if not isinstance(base_model, BaseTuner):
            raise TypeError(
                "get_layer_status() got an invalid PeftModel instance; prefix tuning and adaption prompt are not "
                "supported."
            )
    else:
        base_model = model

    layer_status: list[TunerLayerStatus] = []
    for name, module in base_model.named_modules():
        if not isinstance(module, BaseTunerLayer):
            continue

        # determine if all submodules/parameters if this module require grad or not
        mapping_requires_grad_list: dict[str, list[bool]] = collections.defaultdict(list)
        for adapter_module_name in module.adapter_layer_names:
            adapter_module = getattr(module, adapter_module_name)
            if isinstance(adapter_module, torch.nn.ModuleDict):
                for key, submodule in adapter_module.items():
                    for param in submodule.parameters():
                        mapping_requires_grad_list[key].append(param.requires_grad)
            elif isinstance(adapter_module, torch.nn.ParameterDict):
                for key, param in adapter_module.items():
                    mapping_requires_grad_list[key].append(param.requires_grad)
            else:
                # strange, we don't know how to handle this, ignore for now
                pass

        def check_irrgular(vals: list[bool]) -> bool | Literal["irregular"]:
            if all(vals):
                return True
            if not any(vals):
                return False
            return "irregular"

        requires_grad = {key: check_irrgular(vals) for key, vals in mapping_requires_grad_list.items()}

        devices_dd = collections.defaultdict(list)
        for adapter_module_name in module.adapter_layer_names + module.other_param_names:
            adapter_module = getattr(module, adapter_module_name)
            if isinstance(adapter_module, torch.nn.ModuleDict):
                for key, submodule in adapter_module.items():
                    devices_dd[key].extend([param.device.type for param in submodule.parameters()])
            elif (
                isinstance(adapter_module, torch.nn.ParameterDict)
                or (adapter_module.__class__.__name__ == "BufferDict")  # VeRA
            ):
                for key, param in adapter_module.items():
                    devices_dd[key].append(param.device.type)
        devices = {key: sorted(set(val)) for key, val in devices_dd.items()}

        status = TunerLayerStatus(
            name=name,
            module_type=repr(module).partition("(")[0],
            enabled=not module.disable_adapters,
            active_adapters=module.active_adapters,
            merged_adapters=module.merged_adapters,
            requires_grad=requires_grad,
            available_adapters=sorted(module._get_available_adapters()),
            devices=devices,
        )
        layer_status.append(status)

    if not layer_status:
        raise ValueError(
            "No adapter layers found in the model, please ensure that it's a PEFT model or that you have PEFT adapters "
            "injected in the model."
        )

    return layer_status


@dataclass
class TunerModelStatus:
    base_model_type: str
    adapter_model_type: str
    peft_types: dict[str, str]
    trainable_params: int
    total_params: int
    num_adapter_layers: int
    enabled: bool | Literal["irregular"]
    active_adapters: list[str] | Literal["irregular"]
    merged_adapters: list[str] | Literal["irregular"]
    requires_grad: dict[str, bool | Literal["irregular"]]
    available_adapters: list[str]
    devices: dict[str, list[str]]


def get_model_status(model: torch.nn.Module) -> TunerModelStatus:
    """Get the status of tuners of the model.

    This function returns a `TunerModelStatus` dataclass instance, which contains the following attributes:

    - `base_model_type` (`str`):
       The type of the base model, e.g. `T5Model`.
    - `adapter_model_type` (`str`):
       The type of the adapter model, e.g. `LoraModel`.
    - `peft_types` (`dict[str, str]`):
       The mapping of adapter name to adapter type, e.g. `{"default": "LORA"}`.
    - `trainable_params` (`int`):
       The number of trainable parameters in the model.
    - `total_params` (`int`):
       The total number of parameters in the model.
    - `num_adapter_layers` (`int`):
       The number of adapter layers in the model.
    - `enabled` (`bool`, `Literal["irregular"]`):
       Whether all adapter layers are enabled. If some are enabled and some are not, this will be `"irregular"`. This
       means that your model is in an inconsistent state and might not work as expected.
    - `active_adapters` (`list[str]`, `Literal["irregular"]`):
       The names of the active adapters. If the active adapters are not consistent across all layers, this will be
       `"irregular"`, which means that your model is in an inconsistent state and might not work as expected.
    - `merged_adapters` (`list[str]`, `Literal["irregular"]`):
       The names of the merged adapters. If the merged adapters are not consistent across all layers, this will be
       `"irregular"`, which means that your model is in an inconsistent state and might not work as expected.
    - `requires_grad` (`dict[str, bool | Literal["irregular"]]`):
       Whether for the given adapter, all adapter layers have `requires_grad` set to `True` or `False`. If there is a
       mix, this will be set to `"irregular"`, which means that your model is in an inconsistent state and might not
       work as expected.
    - `available_adapters` (`list[str]`):
       The names of the available adapters, e.g. `["default"]`.
    - `devices` (`dict[str, list[str]]`):
       The devices where the parameters of the given adapter are stored, e.g. `["cuda"]`.

    Args:
        model ([Union[`~PeftModel`, `~transformers.PreTrainedModel`, `nn.Module`]]):
            The model to get the adapter layer status from.

    Returns:
        `peft.peft_model.TunerModelStatus`:
            A dataclass containing the status of the model.

    """
    if isinstance(model, PeftModel):
        if not isinstance(model.base_model, BaseTuner):
            raise TypeError(
                "get_model_status() got an invalid PeftModel instance; prefix tuning and adaption prompt are not "
                "supported."
            )
        base_model_type = model.get_base_model().__class__.__name__
        trainable_params, total_params = model.get_nb_trainable_parameters()
        base_model = model.base_model
        peft_types = {key: str(config.peft_type).partition(".")[-1] for key, config in base_model.peft_config.items()}
        adapter_model_type = base_model.__class__.__name__
    elif isinstance(model, PreTrainedModel):
        base_model_type = model.__class__.__name__
        trainable_params, total_params = PeftModel.get_nb_trainable_parameters(model)
        base_model = model
        peft_types = {}
        adapter_model_type = "None"
    else:
        base_model_type = "other"
        trainable_params, total_params = PeftModel.get_nb_trainable_parameters(model)
        base_model = model
        peft_types = {}
        adapter_model_type = "None"

    layer_status = get_layer_status(model)
    num_adapter_layers = len(layer_status)

    enabled_set: set[bool] = {status.enabled for status in layer_status}  # must be {True}, {False}, or {True, False}
    enabled: bool | Literal["irregular"]
    if len(enabled_set) == 1:
        enabled = enabled_set.pop()
    else:
        enabled = "irregular"

    available_adapters: list[str] = sorted(set().union(*(status.available_adapters for status in layer_status)))

    # ideally, active adapters should be consistent across all layers of the model, but we cannot guarantee it
    all_active_adapters: set[tuple[str, ...]] = {tuple(status.active_adapters) for status in layer_status}
    active_adapters: list[str] | Literal["irregular"]
    if not all_active_adapters:
        active_adapters = []
    elif len(all_active_adapters) == 1:
        active_adapters = list(all_active_adapters.pop())
    else:
        active_adapters = "irregular"

    # Here we determine what adapters are merged. This is not trivial because multiple adapters can be merged or not at
    # the same time. Some layers may only have adapter A, some only adapter B, so it's not as easy as just checking
    # which adapters are merged on each layer.

    # First, determine all adapters that are merged on at least on module.
    merged_all: set[str] = set()
    for status in layer_status:
        merged_all.update(status.merged_adapters)

    # Next, check if on any layer, on of these adapters is not merged.
    merged_adapters: list[str] | Literal["irregular"] = sorted(merged_all)
    for status in layer_status:
        unmerged = set(status.available_adapters) - set(status.merged_adapters)
        if unmerged & merged_all:
            # there is overlap between unmerged adapters and adapters that should be merged
            merged_adapters = "irregular"
            break

    # check status of requires_grad
    # first, merge the values for all layers
    requires_grad_all: dict[str, list[bool | Literal["irregular"]]] = collections.defaultdict(list)
    for status in layer_status:
        for key, val in status.requires_grad.items():
            requires_grad_all[key].append(val)

    # then, check if the values are consistent
    def check_irrgular(vals: list[bool | Literal["irregular"]]) -> bool | Literal["irregular"]:
        if all(val is True for val in vals):
            return True
        if all(val is False for val in vals):
            return False
        return "irregular"

    requires_grad = {key: check_irrgular(vals) for key, vals in requires_grad_all.items()}

    devices_dd = collections.defaultdict(list)
    for status in layer_status:
        for key, val in status.devices.items():
            devices_dd[key].extend(val)
    devices = {key: sorted(set(val)) for key, val in devices_dd.items()}

    adapter_model_status = TunerModelStatus(
        base_model_type=base_model_type,
        adapter_model_type=adapter_model_type,
        peft_types=peft_types,
        trainable_params=trainable_params,
        total_params=total_params,
        num_adapter_layers=num_adapter_layers,
        enabled=enabled,
        active_adapters=active_adapters,
        merged_adapters=merged_adapters,
        requires_grad=requires_grad,
        available_adapters=available_adapters,
        devices=devices,
    )
    return adapter_model_status<|MERGE_RESOLUTION|>--- conflicted
+++ resolved
@@ -94,11 +94,8 @@
     PeftType.POLY: PolyModel,
     PeftType.LN_TUNING: LNTuningModel,
     PeftType.VERA: VeraModel,
-<<<<<<< HEAD
+    PeftType.XLORA: XLoraModel,
     PeftType.HRA: HRAModel,
-=======
-    PeftType.XLORA: XLoraModel,
->>>>>>> 58afb34e
 }
 
 
